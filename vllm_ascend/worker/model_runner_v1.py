#
# Copyright (c) 2025 Huawei Technologies Co., Ltd. All Rights Reserved.
# Copyright 2023 The vLLM team.
#
# Licensed under the Apache License, Version 2.0 (the "License");
# you may not use this file except in compliance with the License.
# You may obtain a copy of the License at
#
#     http://www.apache.org/licenses/LICENSE-2.0
#
# Unless required by applicable law or agreed to in writing, software
# distributed under the License is distributed on an "AS IS" BASIS,
# WITHOUT WARRANTIES OR CONDITIONS OF ANY KIND, either express or implied.
# See the License for the specific language governing permissions and
# limitations under the License.
# This file is a part of the vllm-ascend project.
# Adapted from vllm-project/vllm/vllm/worker/gpu_model_runner.py
#

import gc
import math
import time
from collections import defaultdict
from contextlib import contextmanager, nullcontext
from copy import deepcopy
from dataclasses import dataclass
from multiprocessing import Manager
from typing import TYPE_CHECKING, Any, Dict, List, NamedTuple, Optional, Union

import numpy as np
import regex as re
import torch
import torch.distributed as dist
import torch.nn as nn
from tqdm import tqdm  # type: ignore
from vllm.attention.backends.abstract import AttentionBackend, AttentionType
from vllm.attention.layer import Attention, MLAAttention
from vllm.attention.selector import get_attn_backend
from vllm.compilation.counter import compilation_counter
from vllm.compilation.monitor import set_cudagraph_capturing_enabled
from vllm.config import (CompilationMode, CUDAGraphMode, VllmConfig,
                         get_layers_from_vllm_config)
from vllm.config.cache import CacheDType
from vllm.distributed import (get_tensor_model_parallel_world_size,
                              tensor_model_parallel_all_gather)
from vllm.distributed.ec_transfer import get_ec_transfer, has_ec_transfer
from vllm.distributed.kv_transfer import (get_kv_transfer_group,
                                          has_kv_transfer_group)
from vllm.distributed.parallel_state import (get_dcp_group, get_dp_group,
                                             get_ep_group, get_pcp_group,
                                             get_pp_group, get_tp_group,
                                             is_global_first_rank)
from vllm.forward_context import get_forward_context
from vllm.logger import logger
from vllm.model_executor.layers.attention_layer_base import AttentionLayerBase
from vllm.model_executor.layers.mamba.abstract import MambaBase
from vllm.model_executor.model_loader import get_model
from vllm.sequence import IntermediateTensors
from vllm.utils.import_utils import LazyLoader
from vllm.utils.math_utils import cdiv
from vllm.utils.mem_utils import DeviceMemoryProfiler
from vllm.utils.torch_utils import get_dtype_size
from vllm.v1.attention.backends.gdn_attn import GDNAttentionMetadataBuilder
from vllm.v1.attention.backends.utils import (AttentionCGSupport,
                                              CommonAttentionMetadata)
from vllm.v1.kv_cache_interface import (AttentionSpec,
                                        EncoderOnlyAttentionSpec,
                                        FullAttentionSpec, KVCacheConfig,
                                        KVCacheGroupSpec, KVCacheSpec,
                                        MambaSpec, MLAAttentionSpec,
                                        UniformTypeKVCacheSpecs)
from vllm.v1.outputs import (EMPTY_MODEL_RUNNER_OUTPUT, AsyncModelRunnerOutput,
                             ModelRunnerOutput,
                             make_empty_encoder_model_runner_output)
from vllm.v1.sample.metadata import SamplingMetadata
from vllm.v1.spec_decode.metadata import SpecDecodeMetadata
from vllm.v1.spec_decode.ngram_proposer import NgramProposer
from vllm.v1.spec_decode.suffix_decoding import SuffixDecodingProposer
from vllm.v1.worker.gpu_model_runner import (AsyncGPUModelRunnerOutput,
                                             GPUModelRunner)
from vllm.v1.worker.kv_connector_model_runner_mixin import KVConnectorOutput
from vllm.v1.worker.utils import AttentionGroup

import vllm_ascend.envs as envs_ascend
from vllm_ascend.ascend_config import get_ascend_config
from vllm_ascend.ascend_forward_context import (MoECommType,
                                                get_mc2_tokens_capacity,
                                                set_ascend_forward_context,
                                                set_cos_and_sin, set_mc2_mask,
                                                set_mc2_tokens_capacity)
from vllm_ascend.attention.attention_mask import AttentionMaskBuilder
from vllm_ascend.attention.attention_v1 import AscendAttentionState
from vllm_ascend.attention.utils import (AscendCommonAttentionMetadata,
                                         AscendPrefillContextParallelMetadata)
# yapf conflicts with isort for this block
# yapf: disable
from vllm_ascend.compilation.acl_graph import (ACLGraphWrapper,
                                               set_graph_params,
                                               set_mtp_graph_params,
                                               update_attn_dcp_pcp_params,
                                               update_attn_params,
                                               update_mla_attn_dcp_pcp_params,
                                               update_mla_attn_params)
# yapf: enable
from vllm_ascend.eplb.adaptor.vllm_adaptor import VllmEplbAdaptor
from vllm_ascend.eplb.core.eplb_device_transfer_loader import \
    D2DExpertWeightLoader
from vllm_ascend.eplb.core.eplb_utils import EPLBParamUtils
from vllm_ascend.eplb.core.eplb_worker import EplbProcess
from vllm_ascend.eplb.eplb_updator import EplbUpdator
from vllm_ascend.eplb.utils import model_register
from vllm_ascend.ops.weight_prefetch import WeightPrefetchMethod
from vllm_ascend.patch.worker.patch_module import patch_torch_npu_argsort
from vllm_ascend.platform import NPUPlatform
from vllm_ascend.sample.logits_processor import build_logitsprocs
from vllm_ascend.sample.rejection_sampler import AscendRejectionSampler
from vllm_ascend.sample.sampler import AscendSampler
from vllm_ascend.spec_decode import get_spec_decode_method
from vllm_ascend.spec_decode.eagle_proposer import EagleProposer
from vllm_ascend.spec_decode.interface import SpecDcodeType
from vllm_ascend.spec_decode.mtp_proposer import MtpProposer
from vllm_ascend.utils import (ACL_FORMAT_FRACTAL_ND, ACL_FORMAT_FRACTAL_NZ,
                               AscendDeviceType, ProfileExecuteDuration,
                               enable_sp, get_ascend_device_type, is_enable_nz,
                               is_moe_model, lmhead_tp_enable)
from vllm_ascend.worker.npu_input_batch import InputBatch

if TYPE_CHECKING:
    import xgrammar as xgr  # type: ignore[import-untyped]
    from vllm.v1.core.sched.output import GrammarOutput, SchedulerOutput
else:
    xgr = LazyLoader("xgr", globals(), "xgrammar")

import torch_npu

# if true, allow tensor initialization and casting with internal format (e.g., NZ)
torch.npu.config.allow_internal_format = True

if get_ascend_device_type() == AscendDeviceType._310P:
    torch_npu.npu.set_compile_mode(jit_compile=False)
    ACL_FORMAT = ACL_FORMAT_FRACTAL_NZ
else:
    ACL_FORMAT = ACL_FORMAT_FRACTAL_ND


@dataclass
class GraphCaptureContext:
    stream: torch.npu.Stream


@contextmanager
def graph_capture(device: torch.device):
    """
    `graph_capture` is a context manager which should surround the code that
    is capturing the NPU graph. Its main purpose is to ensure that the
    some operations will be run after the graph is captured, before the graph
    is replayed. It returns a `GraphCaptureContext` object which contains the
    necessary data for the graph capture. Currently, it only contains the
    stream that the graph capture is running on. This stream is set to the
    current NPU stream when the context manager is entered and reset to the
    default stream when the context manager is exited. This is to ensure that
    the graph capture is running on a separate stream from the default stream,
    in order to explicitly distinguish the kernels to capture
    from other kernels possibly launched on background in the default stream.
    """
    graph_capture_context = GraphCaptureContext(
        torch.npu.Stream(device=device))
    stream = graph_capture_context.stream

    # we use nullcontext now
    maybe_ca_context = nullcontext()

    # ensure all initialization operations complete before attempting to
    # capture the graph on another stream
    curr_stream = torch.npu.current_stream()
    if curr_stream != stream:
        stream.wait_stream(curr_stream)

    with torch.npu.stream(stream), maybe_ca_context:
        yield graph_capture_context


class ExecuteModelState(NamedTuple):
    """Ephemeral cached state transferred between execute_model() and
    sample_tokens(), after execute_model() returns None."""

    scheduler_output: "SchedulerOutput"
    logits: torch.Tensor
    spec_decode_metadata: SpecDecodeMetadata | None
    hidden_states: torch.Tensor
    sample_hidden_states: torch.Tensor
    aux_hidden_states: list[torch.Tensor] | None
    kv_connector_output: KVConnectorOutput | None
    attn_metadata: dict[str, Any]
    positions: torch.Tensor


class NPUModelRunner(GPUModelRunner):

    def __init__(self, vllm_config: VllmConfig, device: torch.device):
        with _torch_cuda_wrapper():
            super().__init__(vllm_config, device)
        self.max_num_reqs = self.scheduler_config.max_num_seqs
        self.dp_size = vllm_config.parallel_config.data_parallel_size
        self.dp_rank = vllm_config.parallel_config.data_parallel_rank
        try:
            self.dcp_size = get_dcp_group().world_size
            self.dcp_rank = get_dcp_group().rank_in_group
            self.pcp_size = get_pcp_group().world_size
            self.pcp_rank = get_pcp_group(
            ).rank_in_group if self.pcp_size > 1 else 0
        except Exception:
            self.dcp_size = 1
            self.dcp_rank = 0
            self.pcp_size = 1
            self.pcp_rank = 0
        if self.pcp_size > 1:
            self.model_config.max_model_len += 2 * self.pcp_size * self.max_num_reqs
        if envs_ascend.VLLM_ASCEND_ENABLE_PREFETCH_MLP:
            self.prefetch_stream = torch.npu.Stream(device=device)
        else:
            self.prefetch_stream = None
        self.sampler = AscendSampler()
<<<<<<< HEAD
        self.reorder_batch_threshold: Optional[int] = None

        # Lazy initialization, these will be set after __init__
        self.kv_caches: List[torch.Tensor] = []
        self.cross_layers_kv_cache: torch.Tensor | None = None
        self.cross_layers_attn_backend: type[AttentionBackend] | None = None
        self.attn_groups: list[list[AttentionGroup]] = []
        self.encoder_cache: Dict[str, torch.Tensor] = {}
=======
>>>>>>> f708d919
        self.attn_mask = None
        self.attn_state = None

        # Ascend-specific configurations
        self.ascend_config = get_ascend_config()
        self.weight_prefetch_method = WeightPrefetchMethod(
            self.ascend_config.weight_prefetch_config)
        # Dump / PrecisionDebugger configuration now comes from AscendConfig
        dump_cfg = self.ascend_config.dump_config
        self.dump_enable = dump_cfg.enable_dump
        self.debugger = None
        if self.dump_enable:
            if self.model_config.enforce_eager:
                from msprobe.pytorch import PrecisionDebugger
                self.debugger = PrecisionDebugger(dump_cfg.config_path)
            else:
                raise RuntimeError(
                    "Dumping/debugging only works in eager mode.")
        # use_hybrid_blocks: if hybrid blocks is used.
        self.use_hybrid_blocks: bool = False
        self.need_accepted_tokens: bool = False

        self.is_multimodal_model = self.model_config.is_multimodal_model
        self.is_pooling_model = self.model_config.pooler_config is not None
        self.enable_prompt_embeds = self.model_config.enable_prompt_embeds
        self.block_size = vllm_config.cache_config.block_size
        # Set up Attention
        self.use_sparse = hasattr(self.vllm_config.model_config.hf_config,
                                  "index_topk")
        self.attn_backend = get_attn_backend(0,
                                             self.dtype,
                                             None,
                                             self.block_size,
                                             use_mla=self.model_config.use_mla,
                                             use_sparse=self.use_sparse)

        self.attn_mask_builder = AttentionMaskBuilder(self.device)

        self._set_up_drafter()

        # kv role
        self.is_kv_producer = False
        self.is_kv_consumer = False
        if vllm_config.kv_transfer_config is not None:
            self.is_kv_producer = vllm_config.kv_transfer_config.is_kv_producer
            self.is_kv_consumer = vllm_config.kv_transfer_config.is_kv_consumer

        set_cos_and_sin(vllm_config, self.max_num_reqs,
                        self.uniform_decode_query_len, self.dtype, self.device)
        set_mc2_tokens_capacity(vllm_config, self.max_num_reqs,
                                self.uniform_decode_query_len)
        set_mc2_mask(vllm_config, self.device)
        self.pcp_allgather_restore_idx = torch.zeros(
            self.max_num_tokens + 2 * self.pcp_size * self.max_num_reqs,
            dtype=torch.int32,
            device=self.device)
        self.cp_kv_recover_idx_for_chunk: List[List[int]] = [
            [] for _ in range(self.pcp_size)
        ]

        self.num_pcp_pads = torch.zeros(self.max_num_reqs, dtype=torch.int32)
        self.pcp_padded_slot_mapping = torch.zeros(
            self.max_num_tokens + 2 * self.pcp_size * self.max_num_reqs,
            dtype=torch.int32,
            device=self.device)
        self.num_actual_tokens_pcp_padded = 0
        if self.speculative_config and self.pcp_size > 1:
            self.input_ids_pcp_full = self._make_buffer(self.max_num_tokens,
                                                        dtype=torch.int32)
            self.query_start_loc_pcp_full = self._make_buffer(
                self.max_num_reqs + 1, dtype=torch.int32)
            self.positions_pcp_full = torch.zeros(self.max_num_tokens,
                                                  dtype=torch.int64,
                                                  device="cpu",
                                                  pin_memory=True)
            self.decode_token_per_req += self.speculative_config.num_speculative_tokens
            self.positions_pcp_full_np = self.positions_pcp_full.numpy()
        self.decode_threshold = 1 + (
            self.speculative_config.num_speculative_tokens
            if self.speculative_config else 0)

        self.use_aclgraph = self._use_aclgraph()

        # NOTE: we need to use `in_profile_run` to determine whether `enable_force_load_balance` is True
        self.in_profile_run = False
        self.dynamic_eplb = self.ascend_config.dynamic_eplb or self.ascend_config.expert_map_record_path
        if self.dynamic_eplb:
            EPLBParamUtils.check_dynamic_eplb(self.ascend_config.dynamic_eplb)
            EPLBParamUtils.check_expert_map_record_path(
                self.ascend_config.expert_map_record_path)
            self.is_eplb_warmuped = False
            self.policy_type = self.ascend_config.eplb_policy_type
            self.eplb_loader = D2DExpertWeightLoader()
            self.manager = Manager()
            self.shared_dict = self.manager.dict({
                "expert_map": None,
                "moe_load": None,
                "expert_maps": None
            })
            self.eplb_process = EplbProcess(shared_dict=self.shared_dict,
                                            policy_type=self.policy_type,
                                            enable_d2d=True)
            self.process = self.eplb_process._launch_process()
            ascend_config = get_ascend_config()
            self.eplb_updator = EplbUpdator(ascend_config, self.eplb_loader,
                                            self.eplb_process, self.process)

        self.use_async_scheduling = self.scheduler_config.async_scheduling
        self.async_output_copy_stream = torch.npu.Stream() if \
            self.use_async_scheduling else None
        self.num_spec_tokens = 0
        if self.speculative_config:
            self.num_spec_tokens = self.speculative_config.num_speculative_tokens  # noqa
        self.valid_sampled_token_count_event: torch.npu.Event | None = None
        self.valid_sampled_token_count_copy_stream: torch.npu.Stream | None = None
        if self.use_async_scheduling and self.num_spec_tokens:
            self.valid_sampled_token_count_event = torch.npu.Event()
            self.valid_sampled_token_count_copy_stream = torch.npu.Stream()
        self.valid_sampled_token_count_cpu = torch.empty(
            self.max_num_reqs,
            dtype=torch.int64,
            device="cpu",
            pin_memory=self.pin_memory,
        )
        # Input Batch
        # NOTE(Chen): Ideally, we should initialize the input batch inside
        # `initialize_kv_cache` based on the kv cache config. However, as in
        # https://github.com/vllm-project/vllm/pull/18298, due to some unknown
        # reasons, we have to initialize the input batch before `load_model`,
        # quantization + weight offloading will fail otherwise. As a temporary
        # solution, we initialize the input batch here, and re-initialize it
        # in `initialize_kv_cache` if the block_sizes here is different from
        # the block_sizes in the kv cache config.
        self.input_batch = InputBatch(
            max_num_reqs=self.max_num_reqs,
            max_model_len=self.model_config.max_model_len,
            max_num_batched_tokens=self.max_num_tokens,
            device=self.device,
            pin_memory=self.pin_memory,
            vocab_size=self.model_config.get_vocab_size(),
            block_sizes=[self.block_size],
            kernel_block_sizes=[[self.cache_config.block_size]],
            is_spec_decode=bool(self.vllm_config.speculative_config),
            logitsprocs=build_logitsprocs(
                self.vllm_config, self.device, self.pin_memory,
                self.is_pooling_model,
                self.vllm_config.model_config.logits_processors),
            is_pooling_model=self.is_pooling_model,
            num_speculative_tokens=(
                self.vllm_config.speculative_config.num_speculative_tokens
                if self.vllm_config.speculative_config else 0),
            cp_kv_cache_interleave_size=self.parallel_config.
            cp_kv_cache_interleave_size,
        )
        self.num_accepted_tokens = self._make_buffer(self.max_num_reqs,
                                                     dtype=torch.int64)
        self.num_draft_tokens = self._make_buffer(self.max_num_reqs,
                                                  dtype=torch.int32)
        self.sampled_token_ids_pinned_cpu = torch.empty(
            (self.max_num_reqs, 1),
            dtype=torch.int32,
            device="cpu",
            pin_memory=self.pin_memory,
        )
        # None in the first PP rank. The rest are set after load_model.
        # the attr below is in gpu_modelrunner, but occurs lint so add them here
        self.intermediate_tensors: IntermediateTensors | None = None
        self.execute_model_state: ExecuteModelState | None = None
        self.reorder_batch_threshold: int | None = None
        self.query_start_loc = self._make_buffer(self.max_num_reqs + 1,
                                                 dtype=torch.int32)

    def _init_device_properties(self) -> None:
        self.num_sms = None

    def _sync_device(self) -> None:
        torch.npu.synchronize()

    def _set_up_drafter(self):
        # Set up speculative decoding.
        self.spec_attn_mask = None
        self.drafter: Optional[Union[NgramProposer, EagleProposer, MtpProposer,
                                     SuffixDecodingProposer]] = None
        self.actual_seq_lengths_q: list[int] = []
        self.decode_token_per_req = 1
        if self.speculative_config:
            spec_token_num = self.speculative_config.num_speculative_tokens
            assert spec_token_num > 0
            self.decode_token_per_req = 1 + spec_token_num
            self.spec_attn_mask = self.attn_mask_builder.get_splitfuse_attn_mask(
            )
            if get_pp_group().is_last_rank:
                self.drafter = self._get_drafter()
                self.rejection_sampler = AscendRejectionSampler(self.sampler)
            self.actual_seq_lengths_q = list(
                range(self.decode_token_per_req, self.max_num_tokens + 1,
                      self.decode_token_per_req))
        self.discard_request_indices = self._make_buffer(self.max_num_reqs,
                                                         dtype=torch.int64)
        self.num_discarded_requests = 0

    def _get_drafter(self):
        return get_spec_decode_method(self.speculative_config.method,
                                      self.vllm_config, self.device, self)

    def _use_aclgraph(self) -> bool:
        return self.compilation_config.cudagraph_mode != CUDAGraphMode.NONE and self.compilation_config.mode == CompilationMode.VLLM_COMPILE and not self.model_config.enforce_eager

    def _sync_metadata_across_dp(
            self, num_tokens: int,
            with_prefill: bool) -> tuple[int, Optional[torch.Tensor], bool]:
        # TODO: In vLLM, the only thing that needs to be synced is num_tokens, but in
        # our case, we still need to sync the other two flags as well. So we need to
        # include them in the all_reduce operation, and more over, we CANNOT skip it
        # even if we are running in eager mode, which harms performance.
        # FIXME: Restore the `or self.vllm_config.model_config.enforce_eager` here
        # immediately once the other two flags are no longer needed.
        if self.dp_size == 1:
            return num_tokens, None, with_prefill
        # Sync num_tokens, with_prefill across dp ranks
        num_tokens_tensor = torch.tensor([
            num_tokens if i == self.dp_rank else 0 for i in range(self.dp_size)
        ],
                                         dtype=torch.int32,
                                         device="cpu")

        flags_tensor = torch.tensor([int(with_prefill)],
                                    dtype=torch.int32,
                                    device="cpu")

        packed_tensor = torch.cat([num_tokens_tensor, flags_tensor])
        # use cpu_group to avoid cpu synchronization issue.
        # it can be overlapped with main moell execution on npu.
        dist.all_reduce(packed_tensor, group=get_dp_group().cpu_group)

        # Unpack the results
        num_tokens_across_dp = packed_tensor[:-1]
        synced_flags = packed_tensor[-1:]
        max_tokens_across_dp = torch.max(num_tokens_across_dp).item()
        global_with_prefill = bool(synced_flags[0])

        # Create a tensor for num_tokens_after_padding
        num_tokens_after_padding = torch.tensor([max_tokens_across_dp] *
                                                self.dp_size,
                                                device="cpu",
                                                dtype=torch.int32)

        return max_tokens_across_dp, num_tokens_after_padding, global_with_prefill

    def get_model(self) -> nn.Module:
        # get raw model out of the aclgraph wrapper.
        if isinstance(self.model, ACLGraphWrapper):
            return self.model.unwrap()
        return self.model

    def _make_attention_mask(self, attn_state) -> torch.Tensor:
        # pcp situation.
        if self.attn_mask_builder is None:
            raise ValueError("Attn mask builder is None")
        # Pooling situation.
        if self.model_config.runner_type == "pooling":
            return self.attn_mask_builder.get_attn_mask(2048, torch.bool)

        if self.vllm_config.model_config.use_mla:
            if self.pcp_size > 1:
                return self.attn_mask_builder.get_pcp_mla_mask(self.dtype)
            # mla prefill
            if attn_state != AscendAttentionState.DecodeOnly:
                return self.attn_mask_builder.get_mla_mask(self.dtype)
        return self.attn_mask_builder.get_splitfuse_attn_mask()

    def generate_kv_idx(self, scheduler_output):
        if not self.pcp_size > 1:
            return
        self.cp_kv_recover_idx_for_chunk = [[] for _ in range(self.pcp_size)]

        for i, req_id in enumerate(self.input_batch.req_ids):
            num_scheduled_tokens = scheduler_output.num_scheduled_tokens[
                req_id]
            is_prefill = self.input_batch.num_computed_tokens_cpu[
                i] < self.input_batch.num_prompt_tokens[i]
            if is_prefill:
                num_cp_padded_scheduled_tokens = cdiv(
                    num_scheduled_tokens,
                    2 * self.pcp_size) * (2 * self.pcp_size)
                full_indices = list(
                    range(self.max_num_tokens * self.pcp_size * self.dcp_size +
                          self.pcp_size * self.dcp_size * self.max_num_reqs))
                chunk_size = num_cp_padded_scheduled_tokens // (2 *
                                                                self.pcp_size)
                num_added_recover_tokens = len(
                    self.cp_kv_recover_idx_for_chunk[0]) * self.pcp_size
                for rank in range(self.pcp_size):
                    self.cp_kv_recover_idx_for_chunk[rank].extend(
                        full_indices[rank * chunk_size +
                                     num_added_recover_tokens:(rank + 1) *
                                     chunk_size + num_added_recover_tokens])
                    self.cp_kv_recover_idx_for_chunk[rank].extend(
                        full_indices[num_cp_padded_scheduled_tokens -
                                     (rank + 1) * chunk_size +
                                     num_added_recover_tokens:
                                     num_cp_padded_scheduled_tokens -
                                     rank * chunk_size +
                                     num_added_recover_tokens])

        cp_kv_recover_idx_for_chunk = torch.from_numpy(
            np.concatenate(
                self.cp_kv_recover_idx_for_chunk)).to(device=self.device)
        cp_kv_recover_idx_for_chunk.copy_(torch.tensor(
            np.array(self.cp_kv_recover_idx_for_chunk).flatten().tolist()),
                                          non_blocking=True)
        self.cp_kv_recover_idx_for_chunk = cp_kv_recover_idx_for_chunk.to(
            torch.float32).argsort().to(torch.int32)

    def _prepare_inputs(
        self,
        scheduler_output: "SchedulerOutput",
        intermediate_tensors: Optional[IntermediateTensors] = None,
    ) -> tuple[dict[str, Any], torch.Tensor, np.ndarray, int, torch.Tensor,
               int, torch.Tensor, SpecDecodeMetadata, Optional[torch.Tensor],
               Optional[torch.Tensor], Optional[torch.Tensor], int]:
        total_num_scheduled_tokens = scheduler_output.total_num_scheduled_tokens
        assert total_num_scheduled_tokens > 0
        num_reqs = self.input_batch.num_reqs
        assert num_reqs > 0

        # OPTIMIZATION: Start copying the block table first.
        # This way, we can overlap the copy with the following CPU operations.
        self.input_batch.block_table.commit_block_table(num_reqs)

        # Get the number of scheduled tokens for each request.
        req_ids = self.input_batch.req_ids
        tokens = [scheduler_output.num_scheduled_tokens[i] for i in req_ids]
        num_scheduled_tokens = np.array(tokens, dtype=np.int32)

        req_indices = np.repeat(self.arange_np[:num_reqs],
                                num_scheduled_tokens)
        _, arange = self._get_cumsum_and_arange(num_scheduled_tokens)
        positions_np = np.add(
            self.input_batch.num_computed_tokens_cpu[req_indices],
            arange,
        )

        self.input_batch.block_table.compute_slot_mapping(
            req_indices, positions_np)
        self.input_batch.block_table.commit_slot_mapping(
            total_num_scheduled_tokens)
        if self.pcp_size > 1:
            if not self.vllm_config.model_config.use_mla:
                self.generate_kv_idx(scheduler_output)
            tokens, position_pcp, pcp_unpad_mask = self._update_tokens_for_pcp(
                tokens)
            num_scheduled_tokens = np.array(tokens, dtype=np.int32)
            total_num_scheduled_tokens = sum(num_scheduled_tokens[:num_reqs])
        else:
            position_pcp, pcp_unpad_mask = None, None
            self.num_pcp_pads = self.num_pcp_pads[:num_reqs]

        total_num_pcp_pads = sum(self.num_pcp_pads)
        max_num_scheduled_tokens = max(tokens)
        num_valid_tokens = np.array([
            num_tokens -
            len(scheduler_output.scheduled_spec_decode_tokens.get(i, []))
            for num_tokens, i in zip(tokens, req_ids)
        ],
                                    dtype=np.int32)

        if (self.use_aclgraph and total_num_scheduled_tokens
                <= self.cudagraph_batch_sizes[-1]):
            # Add padding to the batch size.
            num_input_tokens = self.vllm_config.pad_for_cudagraph(
                total_num_scheduled_tokens)
        elif self.use_aclgraph and enable_sp(self.vllm_config):
            # When using aclgraph, if total_num_scheduled_tokens exceeds the maximum graph size,
            # the model will fall back to running its FX graph in eager mode.
            # In this case, when sequence parallelism is enabled, we need to pad tokens to align
            # with tp_size because pad_size cannot be captured by the FX graph
            tp_size = self.vllm_config.parallel_config.tensor_parallel_size
            num_input_tokens = math.ceil(
                total_num_scheduled_tokens / tp_size) * tp_size
        else:
            # Eager mode.
            num_input_tokens = total_num_scheduled_tokens

        # Get the attention state.
        attn_state = self._build_attn_state(num_reqs, num_scheduled_tokens,
                                            num_valid_tokens)
        self.attn_state = attn_state  # type: ignore

        # Determine if it's a splitfuse batch
        with_prefill = attn_state not in [
            AscendAttentionState.DecodeOnly, AscendAttentionState.SpecDecoding
        ]

        self.query_lens = torch.from_numpy(num_scheduled_tokens)

        # Get info across DP ranks.
        # NOTE: maybe_padded_num_tokens is only used when using TorchAir with DP,
        # Otherwise, it's just max_tokens_across_dp_cpu
        (maybe_padded_num_tokens, num_tokens_across_dp,
         with_prefill) = self._sync_metadata_across_dp(num_input_tokens,
                                                       with_prefill)

        # TODO: Now that num_input_tokens is basically identical with maybe_padded_num_tokens
        # We should consider removing maybe_padded_num_tokens later
        num_input_tokens = maybe_padded_num_tokens

        # Hot-Swap lora model
        if self.lora_config:
            self.set_active_loras(self.input_batch, num_scheduled_tokens)

        # Get request indices.
        # E.g., [2, 5, 3] -> [0, 0, 1, 1, 1, 1, 1, 2, 2, 2]
        req_indices = np.repeat(self.arange_np[:num_reqs],
                                num_scheduled_tokens)

        # cu_num_tokens: [2, 5, 3] -> [2, 7, 10]
        # arange: [0, 1, 0, 1, 2, 3, 4, 0, 1, 2]
        cu_num_tokens, arange = self._get_cumsum_and_arange(
            num_scheduled_tokens)

        if self.pcp_size > 1:
            positions_np = self.positions.np[:total_num_scheduled_tokens]
            np.add(self.input_batch.num_computed_tokens_cpu[req_indices],
                   position_pcp[:total_num_scheduled_tokens],
                   out=positions_np)
        else:
            self.positions.np[:total_num_scheduled_tokens] = positions_np

        # Calculate M-RoPE positions.
        # Only relevant for models using M-RoPE (e.g, Qwen2-VL)
        if self.uses_mrope:
            self._calc_mrope_positions(scheduler_output)

            # Only relevant for models using M-RoPE (e.g, Qwen2-VL)
            self.mrope_positions.gpu[:, :total_num_scheduled_tokens].copy_(
                self.mrope_positions.cpu[:, :total_num_scheduled_tokens],
                non_blocking=True)

        # Get token indices.
        # E.g., [0, 1, 0, 1, 2, 3, 4, 0, 1, 2]
        # -> [0, 1, M, M + 1, M + 2, M + 3, M + 4, 2 * M, 2 * M + 1, 2 * M + 2]
        # where M is the max_model_len.
        token_indices = (positions_np +
                         req_indices * self.input_batch.token_ids_cpu.shape[1])
        token_indices_tensor = torch.from_numpy(token_indices)
        # Prepare input_ids.
        # NOTE(woosuk): We use torch.index_select instead of np.take here
        # because torch.index_select is much faster than np.take for large
        # tensors.
        torch.index_select(self.input_batch.token_ids_cpu_tensor.flatten(),
                           0,
                           token_indices_tensor,
                           out=self.input_ids.cpu[:total_num_scheduled_tokens])
        if self.enable_prompt_embeds:
            is_token_ids = self.input_batch.is_token_ids_tensor.flatten()
            torch.index_select(
                is_token_ids,
                0,
                token_indices_tensor,
                out=self.is_token_ids.cpu[:total_num_scheduled_tokens])

        # Because we did not pre-allocate a massive prompt_embeds CPU tensor on
        # the InputBatch, we need to fill in the prompt embeds into the expected
        # spots in the GpuModelRunner's pre-allocated prompt_embeds tensor.
        if self.input_batch.req_prompt_embeds and (self.is_multimodal_model or
                                                   self.enable_prompt_embeds):
            output_idx = 0
            for req_idx in range(num_reqs):
                num_sched = num_scheduled_tokens[req_idx]

                # Skip if this request doesn't have embeddings
                if req_idx not in self.input_batch.req_prompt_embeds:
                    output_idx += num_sched
                    continue

                # Skip if no tokens scheduled
                if num_sched <= 0:
                    output_idx += num_sched
                    continue

                req_embeds = self.input_batch.req_prompt_embeds[req_idx]
                start_pos = self.input_batch.num_computed_tokens_cpu[req_idx]

                # Skip if trying to read beyond available embeddings
                if start_pos >= req_embeds.shape[0]:
                    output_idx += num_sched
                    continue

                # Copy available embeddings
                end_pos = start_pos + num_sched
                actual_end = min(end_pos, req_embeds.shape[0])
                actual_num_sched = actual_end - start_pos

                if actual_num_sched > 0:
                    self.inputs_embeds.cpu[output_idx:output_idx +
                                           actual_num_sched].copy_(
                                               req_embeds[start_pos:actual_end]
                                           )

                output_idx += num_sched

        self.query_start_loc.np[0] = 0
        self.query_start_loc.np[1:num_reqs + 1] = cu_num_tokens
        self.query_start_loc.copy_to_gpu()

        self.seq_lens.np[:num_reqs] = (
            self.input_batch.num_computed_tokens_cpu[:num_reqs] +
            num_scheduled_tokens)
        self.seq_lens.copy_to_gpu()

        # Fill unused with -1. Needed for reshape_and_cache
        self.query_start_loc.gpu[num_reqs + 1:].fill_(-1)
        self.seq_lens.gpu[num_reqs:].fill_(0)

        self.query_lens = torch.from_numpy(num_scheduled_tokens)

        # Copy the tensors to the NPU.
        self._prepare_input_ids(scheduler_output, total_num_scheduled_tokens,
                                cu_num_tokens)
        self.positions.cpu[total_num_scheduled_tokens:num_input_tokens].zero_()
        self.positions.copy_to_gpu()

        attn_state = self._build_attn_state(num_reqs, num_scheduled_tokens,
                                            num_valid_tokens)
        self.attn_mask = self._make_attention_mask(attn_state)
        self.attn_state = attn_state  # type: ignore

        self.with_prefill = with_prefill
        self.num_tokens_across_dp = num_tokens_across_dp
        attn_metadata: dict[str, Any] = {}

        # Record the index of requests that should not be sampled,
        # so that we could clear the sampled tokens before returning
        num_tokens = [
            self.requests[r].num_tokens for r in self.input_batch.req_ids
        ]
        num_tokens_np = np.array(num_tokens, dtype=np.int32)
        num_reqs = self.input_batch.num_reqs
        if self.pcp_size > 1:
            # while pcp > 1, we need the original num_scheduled_tokens before split
            # to calculate discard_requests_mask
            tokens_original = [
                scheduler_output.num_scheduled_tokens[i] for i in req_ids
            ]
            original_seq_lens_np = (
                self.input_batch.num_computed_tokens_cpu[:num_reqs] +
                np.array(tokens_original, dtype=np.int32))
            discard_requests_mask = original_seq_lens_np < num_tokens_np
        else:
            discard_requests_mask = self.seq_lens.np[:num_reqs] < num_tokens_np

        discard_request_indices = np.nonzero(discard_requests_mask)[0]
        self.num_discarded_requests = len(discard_request_indices)
        self.discard_request_indices.np[:self.num_discarded_requests] = (
            discard_request_indices)
        self.discard_request_indices.copy_to_gpu(self.num_discarded_requests)

        # _prepare_inputs may reorder the batch, so we must gather
        # multi-modal outputs after that to ensure the correct order
        if self.is_multimodal_model:
            with self.maybe_get_ec_connector_output(
                    scheduler_output,
                    encoder_cache=self.encoder_cache,
            ):
                # Run the multimodal encoder if any.
                self._execute_mm_encoder(scheduler_output)

                # NOTE(woosuk): To unify token ids and soft tokens (vision
                # embeddings), we always use embeddings (rather than token ids)
                # as input to the multimodal model, even when the input is text.
                input_ids = self.input_ids.gpu[:total_num_scheduled_tokens]
                mm_embeds, is_mm_embed = self._gather_mm_embeddings(
                    scheduler_output)

            inputs_embeds = self.model.embed_input_ids(
                input_ids,
                multimodal_embeddings=mm_embeds,
                is_multimodal=is_mm_embed,
            )

            # TODO(woosuk): Avoid the copy. Optimize.
            self.inputs_embeds.gpu[:total_num_scheduled_tokens].copy_(
                inputs_embeds)
            inputs_embeds = self.inputs_embeds.gpu[:num_input_tokens]
            input_ids = None
        elif self.enable_prompt_embeds and get_pp_group().is_first_rank:
            # Get the input embeddings for the tokens that are not input embeds,
            # then put them into the appropriate positions.
            # TODO(qthequartermasterman): Since even when prompt embeds are
            # enabled, (a) not all requests will use prompt embeds, and (b)
            # after the initial prompt is processed, the rest of the generated
            # tokens will be token ids, it is not desirable to have the
            # embedding layer outside of the acl graph all the time. The v0
            # engine avoids this by "double compiling" the acl graph, once
            # with input_ids and again with inputs_embeds, for all num_tokens.
            # If a batch only has token ids, then including the embedding layer
            # in the acl graph will be more performant (like in the else case
            # below).
            token_ids_idx = self.is_token_ids.gpu[:total_num_scheduled_tokens] \
                .nonzero(as_tuple=False) \
                .squeeze(1)
            # Some tokens ids may need to become embeds
            if token_ids_idx.numel() > 0:
                token_ids = self.input_ids.gpu[token_ids_idx]
                tokens_to_embeds = self.model.embed_input_ids(
                    input_ids=token_ids)
                self.inputs_embeds.gpu[token_ids_idx] = tokens_to_embeds

            inputs_embeds = self.inputs_embeds.gpu[:num_input_tokens]
            input_ids = None
        else:
            # For text-only models, we use token ids as input.
            # While it is possible to use embeddings as input just like the
            # multimodal models, it is not desirable for performance since
            # then the embedding layer is not included in the ACL graph.
            input_ids = self.input_ids.gpu[:num_input_tokens]
            inputs_embeds = None
        positions = self.positions.gpu[:num_input_tokens]
        if self.uses_mrope:
            positions = self.mrope_positions.gpu[:, :num_input_tokens]

        # type: ignore
        if get_pp_group().is_first_rank:
            intermediate_tensors = None
        else:
            assert intermediate_tensors is not None
            assert self.intermediate_tensors is not None
            # If both flashcomm1 and pp are used simultaneously,
            # the shape of the received data and the shape of the space to be copied to will not match,
            # requiring a recalculation of the incoming data's shape.
            tp_size = get_tensor_model_parallel_world_size()
            num_input_tokens_with_flashcomm1 = num_input_tokens
            if enable_sp():
                num_input_tokens_with_flashcomm1 = (num_input_tokens +
                                                    tp_size - 1) // tp_size
            for k, v in intermediate_tensors.items():
                self.intermediate_tensors[
                    k][:num_input_tokens_with_flashcomm1].copy_(
                        v[:num_input_tokens_with_flashcomm1],
                        non_blocking=True)
            intermediate_tensors = IntermediateTensors({
                k:
                v[:num_input_tokens_with_flashcomm1]
                for k, v in self.intermediate_tensors.items()
            })

        use_spec_decode = len(
            scheduler_output.scheduled_spec_decode_tokens) > 0
        if not use_spec_decode:
            # NOTE(woosuk): Due to chunked prefills, the batch may contain
            # partial requests. While we should not sample any token
            # from these partial requests, we do so for simplicity.
            # We will ignore the sampled tokens from the partial requests.
            # TODO: Support prompt logprobs.
            spec_decode_metadata = None
            if self.pcp_size * self.dcp_size > 1:
                logits_indices = torch.from_numpy(
                    cu_num_tokens
                ) * self.pcp_size - self.num_pcp_pads[:num_reqs] - 1
                logits_indices = logits_indices.pin_memory().to(
                    self.device, non_blocking=True)
            else:
                logits_indices = self.query_start_loc.gpu[1:num_reqs + 1] - 1
        else:
            # Get the number of draft tokens for each request.
            # Iterate over the dictionary rather than all requests since not all
            # requests have draft tokens.
            num_draft_tokens = np.zeros(num_reqs, dtype=np.int32)
            # For chunked prefills, use -1 as mask rather than 0, as guided
            # decoding may rollback speculative tokens.
            num_decode_draft_tokens = np.full(num_reqs, -1, dtype=np.int32)
            for req_id, draft_token_ids in (
                    scheduler_output.scheduled_spec_decode_tokens.items()):
                req_idx = self.input_batch.req_id_to_index[req_id]
                num_draft_tokens[req_idx] = len(draft_token_ids)
                num_decode_draft_tokens[req_idx] = (len(draft_token_ids) if (
                    self.input_batch.num_computed_tokens_cpu[req_idx]
                    >= self.input_batch.num_prompt_tokens[req_idx]) else -1)

            spec_decode_metadata = self._calc_spec_decode_metadata(
                num_draft_tokens, cu_num_tokens, self.num_pcp_pads[:num_reqs])
            logits_indices = spec_decode_metadata.logits_indices

            # For DECODE only cuda graph of some attention backends (e.g., GDN).
            self.num_decode_draft_tokens.np[:
                                            num_reqs] = num_decode_draft_tokens
            self.num_decode_draft_tokens.np[num_reqs:].fill(-1)
            self.num_decode_draft_tokens.copy_to_gpu()
        # save logits_indices for pcp spec decode usage
        self.logits_indices = logits_indices

        # Used in the below loop.
        # query_start_loc_cpu = self.query_start_loc.cpu[:num_reqs + 1]
        num_computed_tokens_cpu = (
            self.input_batch.num_computed_tokens_cpu_tensor[:num_reqs])
        self.spec_decode_common_attn_metadata = None
        if use_spec_decode and self.need_accepted_tokens:
            self.num_accepted_tokens.np[:num_reqs] = (
                self.input_batch.num_accepted_tokens_cpu[:num_reqs])
            self.num_accepted_tokens.np[num_reqs:].fill(1)
            self.num_accepted_tokens.copy_to_gpu()

        if self.speculative_config and self.pcp_size > 1:
            self._generate_pcp_mtp_input(
                num_reqs, scheduler_output.total_num_scheduled_tokens,
                scheduler_output.num_scheduled_tokens)

        long_seq_metadata = self._generate_pcp_metadata(
            total_num_scheduled_tokens)
        # Prepare the attention metadata for each KV cache group and make layers
        # in the same group share the same metadata.
        for kv_cache_group_id, kv_cache_group_spec in enumerate(
                self.kv_cache_config.kv_cache_groups):
            # NOTE: This is strange, why did we use total_num_scheduled_tokens before?
            slot_mapping_size = (total_num_scheduled_tokens
                                 if self.pcp_size == 1 else
                                 total_num_scheduled_tokens * self.pcp_size -
                                 total_num_pcp_pads)
            if isinstance(kv_cache_group_spec.kv_cache_spec,
                          EncoderOnlyAttentionSpec):
                # Encoder-only layers do not have KV cache, so we need to
                # create a dummy block table and slot mapping for them.
                blk_table_tensor = torch.zeros(
                    (num_reqs, 1),
                    dtype=torch.int32,
                    device=self.device,
                )
                slot_mapping = torch.zeros(
                    (total_num_scheduled_tokens, ),
                    dtype=torch.int64,
                    device=self.device,
                )
            else:
                blk_table = self.input_batch.block_table[kv_cache_group_id]
                blk_table_tensor = blk_table.get_device_tensor()
                blk_table.slot_mapping.gpu[slot_mapping_size:].fill_(0)
                if self.pcp_size > 1:
                    slot_mapping_for_pcp = blk_table.slot_mapping.gpu[:
                                                                      long_seq_metadata
                                                                      .
                                                                      num_actual_tokens_pcp_padded]
                    slot_mapping_for_pcp[slot_mapping_size:].fill_(-1)
                    assert pcp_unpad_mask is not None
                    pcp_padded_slot_mapping = self.pcp_padded_slot_mapping[:
                                                                           pcp_unpad_mask
                                                                           .
                                                                           shape[
                                                                               0]]
                    pcp_padded_slot_mapping.fill_(-1)
                    pcp_padded_slot_mapping[
                        pcp_unpad_mask] = slot_mapping_for_pcp[:
                                                               slot_mapping_size]
                    slot_mapping_for_pcp[:long_seq_metadata.
                                         num_actual_tokens_pcp_padded] = pcp_padded_slot_mapping
                    blk_table.slot_mapping.gpu[:long_seq_metadata.num_actual_tokens_pcp_padded] = \
                        slot_mapping_for_pcp
                slot_mapping = blk_table.slot_mapping.gpu

            # NOTE: This is a temporary hack, now in GPUModelRunner, this prepare_inputs
            # has been split to multiple parts, and there are 3 parts that is related to this
            # `num_reqs`, we'll take `query_start_loc` as an example:
            # 1. self.query_start_loc.np[1 : num_reqs + 1] = cu_num_tokens
            # 2. get `num_reqs_padded`, this depends on dispatcher and which is why we have the
            #    following simplified `dispatch` logic here, we try to minimize the impact
            # 3. query_start_loc = self.query_start_loc.gpu[: num_reqs_padded + 1]
            uniform_decode = (max_num_scheduled_tokens == self.uniform_decode_query_len) \
                and (total_num_scheduled_tokens == max_num_scheduled_tokens * num_reqs)

            # TODO: We should make this official ASAP. Also note that if we pad here,
            # the builders won’t need to add any extra padding.
            if self.compilation_config.cudagraph_mode.decode_mode() == CUDAGraphMode.FULL and \
                uniform_decode:
                num_reqs_padded = num_input_tokens // self.uniform_decode_query_len
                pad_size = num_reqs_padded - num_reqs
                if pad_size > 0:
                    last_query_loc = self.query_start_loc.gpu[num_reqs]

                    steps = torch.arange(1,
                                         pad_size + 1,
                                         device=self.device,
                                         dtype=self.query_start_loc.gpu.dtype)
                    fill_values = last_query_loc + (
                        steps * self.uniform_decode_query_len)

                    self.query_start_loc.gpu[num_reqs + 1:num_reqs_padded +
                                             1] = fill_values
                # So we are trying to simulate the behavior of GPUModelRunner's
                # prepare_inputs for uniform decode mode by padding query_start_loc
                num_reqs = num_reqs_padded

            # Make AscendCommonAttentionMetadata
            common_attn_metadata = AscendCommonAttentionMetadata(
                query_start_loc=self.query_start_loc.gpu[:num_reqs + 1],
                query_start_loc_cpu=self.query_start_loc.cpu[:num_reqs + 1],
                seq_lens_cpu=self.seq_lens.cpu[:num_reqs],
                seq_lens=self.seq_lens.gpu[:num_reqs],
                num_reqs=num_reqs,
                num_actual_tokens=slot_mapping_size,
                num_input_tokens=num_input_tokens,
                actual_seq_lengths_q=self.actual_seq_lengths_q,
                # TODO: change this to the right block table for linear attn
                block_table_tensor=blk_table_tensor[:num_reqs],
                slot_mapping=slot_mapping,
                num_computed_tokens_cpu=num_computed_tokens_cpu,
                positions=self.positions.gpu,
                attn_mask=self.attn_mask,
                spec_attn_mask=self.spec_attn_mask,
                attn_state=self.attn_state,
                is_only_prefill=bool(np.all(num_valid_tokens != 1)),
                max_query_len=max_num_scheduled_tokens,
                decode_token_per_req=self.decode_token_per_req,
                prefill_context_parallel_metadata=long_seq_metadata,
            )

            if self.speculative_config and self.pcp_size > 1:
                # For pcp + spec decode, we flatten block_table
                # to avoid irregular spec_attn_mask shape, e.g.,
                # num_decode_req=2, num_prefill_req=3, num_speculative_tokens=1,
                # ori block_table: # [d0, d1, p0, p1, p2]
                # (num_reqs_d + num_reqs_p, max_num_blocks),
                # flattened block_table: [d0, d0, d1, d1, p0, p1, p2]
                # (num_reqs_d * decode_threshold + num_reqs_p, max_num_blocks),
                ori_query_lens = self.query_start_loc_pcp_full.cpu[1:num_reqs+1] - \
                    self.query_start_loc_pcp_full.cpu[:num_reqs]
                num_prefill_reqs = (ori_query_lens
                                    > self.decode_threshold).sum().item()
                num_decode_reqs = num_reqs - num_prefill_reqs
                num_decode_reqs_flatten = num_decode_reqs * self.decode_threshold
                blk_table_tensor[
                    num_decode_reqs_flatten:num_decode_reqs_flatten +
                    num_prefill_reqs].copy_(
                        blk_table_tensor[num_decode_reqs:num_decode_reqs +
                                         num_prefill_reqs].clone())
                blk_table_tensor[:num_decode_reqs_flatten].copy_(
                    blk_table_tensor[:num_decode_reqs].repeat_interleave(
                        self.decode_threshold, dim=0))
                common_attn_metadata.block_table_tensor = \
                    blk_table_tensor[:num_decode_reqs_flatten + num_prefill_reqs]

            if self.speculative_config and \
                self.spec_decode_common_attn_metadata is None:
                self.spec_decode_common_attn_metadata = common_attn_metadata

            for attn_group in self.attn_groups[kv_cache_group_id]:
                common_prefix_len = 0
                extra_attn_metadata_args = {}
                builder = attn_group.get_metadata_builder()
                if isinstance(builder, GDNAttentionMetadataBuilder):
                    if use_spec_decode:
                        patch_torch_npu_argsort()
                        extra_attn_metadata_args = dict(
                            num_accepted_tokens=self.num_accepted_tokens.
                            gpu[:num_reqs],
                            num_decode_draft_tokens_cpu=self.
                            num_decode_draft_tokens.cpu[:num_reqs],
                        )
                    attn_metadata_i = builder.build(
                        common_prefix_len=common_prefix_len,
                        common_attn_metadata=common_attn_metadata,
                        **extra_attn_metadata_args)
                elif self.model_config.runner_type == "pooling":
                    attn_metadata_i = builder.build(
                        common_prefix_len=common_prefix_len,
                        common_attn_metadata=common_attn_metadata,
                        **extra_attn_metadata_args)
                else:
                    attn_metadata_i = builder.build(
                        common_prefix_len=common_prefix_len,
                        common_attn_metadata=common_attn_metadata,
                        model=self.get_model(),
                        **extra_attn_metadata_args)

                for layer_name in attn_group.layer_names:
                    attn_metadata[layer_name] = attn_metadata_i

        if lmhead_tp_enable():
            max_num_reqs_across_dp = maybe_padded_num_tokens if not with_prefill else self.max_num_reqs
            logits_indices = nn.functional.pad(
                logits_indices,
                (0, max_num_reqs_across_dp - logits_indices.shape[0]))

        return (attn_metadata, positions, num_scheduled_tokens,
                num_input_tokens, num_tokens_across_dp,
                maybe_padded_num_tokens, logits_indices, spec_decode_metadata,
                input_ids, inputs_embeds, intermediate_tensors,
                max_num_scheduled_tokens)

    def _init_model_kwargs(self):
        model_kwargs = dict[str, Any]()
        num_reqs = self.input_batch.num_reqs

        num_pooling_reqs = len(self.input_batch.pooling_params)

        if num_pooling_reqs == 0:
            return model_kwargs

        pooling_params = self.input_batch.get_pooling_params()

        assert num_pooling_reqs == num_reqs

        token_type_id_requests = dict[int, Any]()
        for i, param in enumerate(pooling_params):
            if param.extra_kwargs is not None and \
            (token_types := param.extra_kwargs.get(
                "compressed_token_type_ids")) is not None:
                token_type_id_requests[i] = token_types

        if len(token_type_id_requests) == 0:
            return model_kwargs

        seq_lens = self.seq_lens.gpu[:num_reqs]
        token_type_ids = []

        for i in range(num_reqs):
            pos = token_type_id_requests.get(i, seq_lens[i])
            ids = (torch.arange(seq_lens[i]) >= pos).int()
            token_type_ids.append(ids)

        model_kwargs["token_type_ids"] = torch.concat(token_type_ids).to(
            device=self.device)
        return model_kwargs

    def _generate_process_reqs_hidden_states(self, maybe_padded_num_tokens,
                                             input_ids, positions,
                                             intermediate_tensors,
                                             inputs_embeds):
        assert self.model is not None
        hidden_states = self.model(input_ids=input_ids,
                                   positions=positions,
                                   intermediate_tensors=intermediate_tensors,
                                   inputs_embeds=inputs_embeds,
                                   **self._init_model_kwargs())

        forward_context = get_forward_context()
        if forward_context.cudagraph_runtime_mode == CUDAGraphMode.FULL \
            and not self.use_sparse:
            # TODO: maybe_padded_num_tokens will be removed, use num_input_tokens instead
            if self.vllm_config.model_config.use_mla:
                if self.pcp_size * self.dcp_size > 1:
                    # FIXME: Try using `auto_dispatch_capture=True`
                    update_mla_attn_dcp_pcp_params(self.update_stream,
                                                   forward_context,
                                                   maybe_padded_num_tokens)
                else:
                    # FIXME: Try using `auto_dispatch_capture=True`
                    update_mla_attn_params(self.update_stream, forward_context,
                                           maybe_padded_num_tokens,
                                           self.speculative_config)
            else:
                if self.pcp_size * self.dcp_size > 1:
                    update_attn_dcp_pcp_params(self.update_stream,
                                               forward_context,
                                               maybe_padded_num_tokens)
                else:
                    update_attn_params(self.update_stream, forward_context,
                                       maybe_padded_num_tokens)

        if get_forward_context().sp_enabled and not isinstance(
                hidden_states, IntermediateTensors):
            hidden_states = tensor_model_parallel_all_gather(hidden_states, 0)
            pad_size = get_forward_context().pad_size
            if pad_size > 0:
                hidden_states = hidden_states[:-pad_size, :]

        if self.pcp_size > 1:
            hidden_states = get_pcp_group().all_gather(
                hidden_states[:self.num_actual_tokens_pcp_padded //
                              self.pcp_size], 0)
            hidden_states = torch.index_select(
                hidden_states, 0,
                self.pcp_allgather_restore_idx[:hidden_states.shape[0]])
        return hidden_states

    def _build_attn_state(self, num_reqs, num_scheduled_tokens,
                          num_valid_tokens):
        if self.model_config.runner_type == "pooling":
            if isinstance(
                    self.kv_cache_config.kv_cache_groups[0].kv_cache_spec,
                    EncoderOnlyAttentionSpec):
                attn_state = AscendAttentionState.PrefillNoCache
            else:
                attn_state = AscendAttentionState.PrefillCacheHit
        elif np.array_equal(self.seq_lens.np[:num_reqs], num_scheduled_tokens):
            attn_state = AscendAttentionState.PrefillNoCache
        # We assume it is the decode stage, where prefill occurs but only one token is not hit in cache.
        elif np.all(num_scheduled_tokens == 1):
            attn_state = AscendAttentionState.DecodeOnly
            if self.speculative_config and self.speculative_config.method == 'mtp':
                # SpecDecoding now supports seq_len=1 and seq_len=2
                # In Prefilling Decoding Disaggregation scenario, SpecDecoding need to supports seq_len=1
                attn_state = AscendAttentionState.SpecDecoding
        # Speculative decoding.
        elif np.all(num_valid_tokens == 1):
            if self.speculative_config and self.speculative_config.method == 'mtp':
                attn_state = AscendAttentionState.SpecDecoding
            else:
                attn_state = AscendAttentionState.ChunkedPrefill
        # splitfuse
        elif self.scheduler_config.enable_chunked_prefill:
            attn_state = AscendAttentionState.ChunkedPrefill
        else:
            attn_state = AscendAttentionState.PrefillCacheHit
        return attn_state

    def _calc_spec_decode_metadata(
        self,
        num_draft_tokens: np.ndarray,
        cu_num_scheduled_tokens: np.ndarray,
        num_pcp_pads: np.ndarray,
    ) -> SpecDecodeMetadata:
        # Inputs:
        # cu_num_scheduled_tokens:  [  4, 104, 107, 207, 209]
        # num_draft_tokens:         [  3,   0,   2,   0,   1]
        # Outputs:
        # cu_num_draft_tokens:      [  3,   3,   5,   5,   6]
        # logits_indices:           [  0,   1,   2,   3, 103, 104, 105, 106,
        #                            206, 207, 208]
        # target_logits_indices:    [  0,   1,   2,   5,   6,   9]
        # bonus_logits_indices:     [  3,   4,   7,   8,  10]

        # Compute the logits indices.
        # [4, 1, 3, 1, 2]
        num_sampled_tokens = num_draft_tokens + 1
        # Step 1. [4, 5, 8, 9, 11]
        cu_num_sampled_tokens = np.cumsum(num_sampled_tokens, dtype=np.int32)
        total_num_sampled_tokens = cu_num_sampled_tokens[-1]
        # Step 2. [0, 0, 0, 0, 4, 5, 5, 5, 8, 9, 9]
        cumsums_offsets = np.repeat(cu_num_sampled_tokens - num_sampled_tokens,
                                    num_sampled_tokens)
        # Step 3. [0, 1, 2, 3, 0, 0, 1, 2, 0, 0, 1]
        arange = self.arange_np[:total_num_sampled_tokens] - cumsums_offsets
        # Step 4. [0, 0, 0, 0, 103, 104, 104, 104, 206, 207, 207]
        logits_indices = np.repeat(
            cu_num_scheduled_tokens - num_sampled_tokens, num_sampled_tokens)
        # Step 5. [0, 1, 2, 3, 103, 104, 105, 106, 206, 207, 208]
        logits_indices += arange

        # while pcp > 1, decode results may contain padding (from pcp all-gather),
        # update logits_indices after getting draft_token_ids from ori logits_indices
        if self.pcp_size > 1:
            cu_num_scheduled_tokens = cu_num_scheduled_tokens * self.pcp_size - num_pcp_pads
            logits_indices_pcp = np.repeat(
                cu_num_scheduled_tokens - num_sampled_tokens,
                num_sampled_tokens)
            logits_indices_pcp += arange
            logits_indices_pcp = torch.from_numpy(
                logits_indices_pcp).pin_memory().to(self.device,
                                                    non_blocking=True)

        # Compute the bonus logits indices.
        bonus_logits_indices = cu_num_sampled_tokens - 1

        # Compute the draft logits indices.
        # [3, 3, 5, 5, 6]
        cu_num_draft_tokens = np.cumsum(num_draft_tokens, dtype=np.int32)
        total_num_draft_tokens = cu_num_draft_tokens[-1]
        # [0, 0, 0, 3, 3, 5]
        cumsums_offsets = np.repeat(cu_num_draft_tokens - num_draft_tokens,
                                    num_draft_tokens)
        # [0, 1, 2, 0, 1, 0]
        arange = self.arange_np[:total_num_draft_tokens] - cumsums_offsets
        # [0, 0, 0, 5, 5, 9]
        target_logits_indices = np.repeat(
            cu_num_sampled_tokens - num_sampled_tokens, num_draft_tokens)
        # [0, 1, 2, 5, 6, 9]
        target_logits_indices += arange

        # TODO: Optimize the CPU -> NPU copy.
        cu_num_draft_tokens = (
            torch.from_numpy(cu_num_draft_tokens).pin_memory().to(
                self.device, non_blocking=True))
        cu_num_sampled_tokens = (
            torch.from_numpy(cu_num_sampled_tokens).pin_memory().to(
                self.device, non_blocking=True))
        logits_indices = (torch.from_numpy(logits_indices).pin_memory().to(
            self.device, non_blocking=True))
        target_logits_indices = (
            torch.from_numpy(target_logits_indices).pin_memory().to(
                self.device, non_blocking=True))
        bonus_logits_indices = torch.from_numpy(
            bonus_logits_indices).pin_memory().to(self.device,
                                                  non_blocking=True)

        # Compute the draft token ids.
        # draft_token_indices:      [  1,   2,   3, 105, 106, 208]
        draft_token_ids = self.input_ids.gpu[logits_indices]
        draft_token_ids = draft_token_ids[target_logits_indices + 1]
        if self.pcp_size > 1:
            logits_indices = logits_indices_pcp
        metadata = SpecDecodeMetadata(
            draft_token_ids=draft_token_ids,
            num_draft_tokens=num_draft_tokens.tolist(),
            cu_num_draft_tokens=cu_num_draft_tokens,
            cu_num_sampled_tokens=cu_num_sampled_tokens,
            target_logits_indices=target_logits_indices,
            bonus_logits_indices=bonus_logits_indices,
            logits_indices=logits_indices,
        )
        return metadata

    def propose_draft_token_ids(
        self,
        valid_sampled_token_ids: torch.Tensor | list[list[int]],
        sampling_metadata: SamplingMetadata,
        scheduler_output: "SchedulerOutput",
        spec_decode_metadata: SpecDecodeMetadata,
        positions: torch.Tensor,
        num_scheduled_tokens: int,
        hidden_states: torch.Tensor,
        attn_metadata: dict[str, Any],
        aux_hidden_states: torch.Tensor = None,
    ) -> Optional[list[list[int]]]:
        if not self.drafter:
            # Speculative decoding is not enabled.
            draft_token_ids = None
        else:
            draft_token_ids = self.drafter.generate_token_ids(
                valid_sampled_token_ids, sampling_metadata, scheduler_output,
                spec_decode_metadata, positions, num_scheduled_tokens,
                hidden_states, attn_metadata, aux_hidden_states)
        return draft_token_ids

    def _select_moe_comm_method(self,
                                num_tokens: int) -> Optional[MoECommType]:
        """1. If expert parallel is not enabled, we use all-gather since MC2 and all-to-all
        are designed for expert parallelism.
        2. If expert parallel is enabled, we need to consider the soc version and the
        number of tokens. This is based on the observation that all-gather is more
        efficient than all-to-all when running on A2.

            a. For A2, we choose from MC2 and all-gather.

            b. For A3, we choose from MC2 and all-to-all.

            In both cases, we use MC2 when the number of tokens is smaller than
            a its capacity threshold.

        Args:
            num_tokens (int): The number of tokens in the current batch.

        Raises:
            ValueError: If the soc version is unsupported.

        Returns:
            MoECommType: The selected MoE communication method.
        """
        if not is_moe_model(self.vllm_config):
            return None
        mc2_tokens_capacity = get_mc2_tokens_capacity()
        soc_version = get_ascend_device_type()
        quant_type = getattr(
            self.vllm_config.model_config.hf_config, 'moe_quantize',
            getattr(self.vllm_config.model_config.hf_config, 'quantize', None))
        model_type = self.vllm_config.model_config.hf_config.model_type

        if not self.parallel_config.enable_expert_parallel:
            moe_comm_type = MoECommType.ALLGATHER
        elif soc_version in {AscendDeviceType._910B}:
            if (num_tokens <= mc2_tokens_capacity
                    and self.parallel_config.world_size_across_dp /
                    self.parallel_config.pipeline_parallel_size >= 16):
                moe_comm_type = MoECommType.MC2
            else:
                # Currently, w4a8_dynamic does not support allgatherep
                if quant_type == "w4a8_dynamic":
                    moe_comm_type = MoECommType.ALLTOALL
                else:
                    moe_comm_type = MoECommType.ALLGATHER

        elif soc_version in {AscendDeviceType._910_93}:
            moe_comm_type = (
                MoECommType.MC2 if num_tokens <= mc2_tokens_capacity else
                MoECommType.FUSED_ALLTOALL if quant_type == "w8a8_dynamic"
                and get_ep_group().world_size <= 16 else MoECommType.ALLTOALL)
        else:
            raise ValueError(f"Unsupported soc_version: {soc_version}")

        # PanguProMoE only supports allgather
        if model_type == "PanguProMoE":
            moe_comm_type = MoECommType.ALLGATHER

        if is_global_first_rank():
            logger.debug(f"num_tokens: {num_tokens}, "
                         f"moe_comm_type: {moe_comm_type}")
        return moe_comm_type

    @staticmethod
    def get_finished_kv_transfer(
        scheduler_output: "SchedulerOutput",
    ) -> tuple[Optional[set[str]], Optional[set[str]]]:
        if has_kv_transfer_group():
            return get_kv_transfer_group().get_finished(
                scheduler_output.finished_req_ids)
        return None, None

    @torch.inference_mode()
    def execute_model(
        self,
        scheduler_output: "SchedulerOutput",
        intermediate_tensors: Optional[IntermediateTensors] = None,
    ) -> Union[ModelRunnerOutput, IntermediateTensors] | None:
        if self.execute_model_state is not None:
            raise RuntimeError("State error: sample_tokens() must be called "
                               "after execute_model() returns None.")

        with ProfileExecuteDuration().capture_async("prepare input"):
            self._update_states(scheduler_output)
            if has_ec_transfer() and get_ec_transfer().is_producer:
                with self.maybe_get_ec_connector_output(
                        scheduler_output,
                        encoder_cache=self.encoder_cache,
                ):
                    self._execute_mm_encoder(scheduler_output)
                    return make_empty_encoder_model_runner_output(
                        scheduler_output)

            if not scheduler_output.total_num_scheduled_tokens:
                if not has_kv_transfer_group():
                    logger.debug(
                        "skip this step for we receive the data from remote disaggregate prefill node"
                    )
                    # Return empty ModelRunnerOuptut if there's no work to do.
                    return EMPTY_MODEL_RUNNER_OUTPUT
                return self.kv_connector_no_forward(scheduler_output)

            if self.dynamic_eplb:
                self.eplb_updator.forward_before()

            (attn_metadata, positions, num_scheduled_tokens_np,
             num_input_tokens, num_tokens_across_dp, maybe_padded_num_tokens,
             logits_indices, spec_decode_metadata, input_ids, inputs_embeds,
             intermediate_tensors,
             max_query_len) = (self._prepare_inputs(scheduler_output,
                                                    intermediate_tensors))

            if self.dynamic_eplb:
                self.eplb_updator.take_update_info_from_eplb_process()

        moe_comm_type = self._select_moe_comm_method(num_input_tokens)
        # prevent debugger is None
        need_dump = self.dump_enable and self.debugger is not None
        if need_dump:
            assert self.debugger is not None
            dbg_cfg = getattr(self.debugger, "config", None)
            dump_level = str(
                getattr(dbg_cfg, "level",
                        "L1")).upper() if dbg_cfg is not None else "L1"
            if dump_level in ("L0", "MIX"):
                self.debugger.start(model=self.model)
            else:
                self.debugger.start()

        uniform_decode = (max_query_len == self.uniform_decode_query_len) and (
            scheduler_output.total_num_scheduled_tokens
            == self.input_batch.num_reqs * max_query_len)
        has_lora = len(self.input_batch.lora_id_to_lora_request) > 0
        aclgraph_runtime_mode, batch_descriptor = \
            self.cudagraph_dispatcher.dispatch(num_tokens=num_input_tokens, uniform_decode=uniform_decode, has_lora=has_lora)

        # Run forward pass
        with ProfileExecuteDuration().capture_async("forward"):
            with set_ascend_forward_context(
                    attn_metadata,
                    self.vllm_config,
                    num_tokens=num_input_tokens,
                    num_tokens_across_dp=num_tokens_across_dp,
                    with_prefill=self.with_prefill,
                    moe_comm_type=moe_comm_type,
                    aclgraph_runtime_mode=aclgraph_runtime_mode,
                    batch_descriptor=batch_descriptor,
                    num_actual_tokens=scheduler_output.
                    total_num_scheduled_tokens,
                    prefetch_stream=self.prefetch_stream,
                    model_instance=self.model,
                    weight_prefetch_method=self.weight_prefetch_method):
                self.maybe_setup_kv_connector(scheduler_output)

                hidden_states = self._generate_process_reqs_hidden_states(
                    maybe_padded_num_tokens, input_ids, positions,
                    intermediate_tensors, inputs_embeds)

            self.maybe_wait_for_kv_save()
            finished_sending, finished_recving = self.get_finished_kv_transfer(
                scheduler_output)

            aux_hidden_states = None
            if self.drafter and self.drafter.name == SpecDcodeType.EAGLE3:
                hidden_states, aux_hidden_states = hidden_states

        kv_connector_output = KVConnectorOutput(
            finished_sending=finished_sending,
            finished_recving=finished_recving)
        finished_sending = None
        finished_recving = None
        with ProfileExecuteDuration().capture_async("post process"):
            # Broadcast PP output for external_launcher (torchrun)
            # to make sure we are synced across pp ranks
            # TODO: Support overlapping mirco-batches
            # https://github.com/vllm-project/vllm/issues/18019
            broadcast_pp_output = \
                self.parallel_config.distributed_executor_backend \
                == "external_launcher" and len(get_pp_group().ranks) > 0
            if not get_pp_group().is_last_rank:
                # For mid-pipeline stages, return the hidden states.
                if not broadcast_pp_output:
                    hidden_states.kv_connector_output = kv_connector_output
                    if need_dump:
                        assert self.debugger is not None
                        self.debugger.stop()
                        self.debugger.step()
                    return hidden_states
                assert isinstance(hidden_states, IntermediateTensors)
                get_pp_group().send_tensor_dict(
                    hidden_states.tensors, all_gather_group=get_tp_group())
                logits = None
            else:
                if self.input_batch.pooling_params:
                    pool_output = self._pool(
                        hidden_states,
                        scheduler_output.total_num_scheduled_tokens,
                        num_scheduled_tokens_np)
                    if need_dump:
                        assert self.debugger is not None
                        self.debugger.stop()
                        self.debugger.step()
                    return pool_output
                # Sometimes, after the model is compiled through the AOT backend,
                # the model output may become a list containing only one Tensor object.
                if isinstance(hidden_states, list) and \
                        len(hidden_states) == 1 and \
                        isinstance(hidden_states[0], torch.Tensor):
                    hidden_states = hidden_states[0]
                sample_hidden_states = hidden_states[logits_indices]
                logits = self.model.compute_logits(sample_hidden_states)
            if broadcast_pp_output:
                model_output_broadcast_data = {
                    "logits": logits.contiguous(),
                } if logits is not None else {}
                model_output_broadcast_data = get_pp_group(
                ).broadcast_tensor_dict(model_output_broadcast_data,
                                        src=len(get_pp_group().ranks) - 1)
                assert model_output_broadcast_data is not None
                logits = model_output_broadcast_data["logits"]

            # Apply structured output bitmasks if present
            self.execute_model_state = ExecuteModelState(
                scheduler_output,
                logits,
                spec_decode_metadata,
                hidden_states,
                sample_hidden_states,
                aux_hidden_states,
                kv_connector_output,
                attn_metadata,
                positions,
            )
        return None

    def apply_grammar_bitmask(
        self,
        scheduler_output: "SchedulerOutput",
        grammar_output: "GrammarOutput",
        logits: torch.Tensor,
    ) -> torch.Tensor:
        grammar_bitmask = grammar_output.grammar_bitmask

        # We receive the structured output bitmask from the scheduler,
        # compacted to contain bitmasks only for structured output requests.
        # The order of the requests in the bitmask is not guaranteed to be the
        # same as the order of the requests in the gpu runner's batch. We need
        # to sort the bitmask to match the order of the requests used here.

        # Get the batch indices of the structured output requests.
        # Keep track of the number of speculative tokens scheduled for every
        # request in the batch, as the logit indices are offset by this amount.
        struct_out_req_batch_indices: dict[str, int] = {}
        cumulative_offset = 0
        seq = sorted(self.input_batch.req_id_to_index.items(),
                     key=lambda x: x[1])
        for req_id, batch_index in seq:
            logit_index = batch_index + cumulative_offset
            cumulative_offset += len(
                scheduler_output.scheduled_spec_decode_tokens.get(req_id, []))
            if req_id in grammar_output.structured_output_request_ids:
                struct_out_req_batch_indices[req_id] = logit_index

        out_indices = []

        # Reorder the bitmask to match the order of the requests in the batch.
        sorted_bitmask = np.zeros_like(grammar_bitmask,
                                       shape=(logits.shape[0],
                                              grammar_bitmask.shape[1]))
        cumulative_index = 0
        for req_id in grammar_output.structured_output_request_ids:
            num_spec_tokens = len(
                scheduler_output.scheduled_spec_decode_tokens.get(req_id, []))
            if req_id in struct_out_req_batch_indices:
                logit_index = struct_out_req_batch_indices[req_id]
                for i in range(1 + num_spec_tokens):
                    sorted_bitmask[logit_index +
                                   i] = grammar_bitmask[cumulative_index + i]
                    out_indices.append(logit_index + i)
            cumulative_index += 1 + num_spec_tokens
        grammar_bitmask = sorted_bitmask

        # Serialization of np.ndarray is much more efficient than a tensor,
        # so we receive it in that format.
        grammar_bitmask = torch.from_numpy(grammar_bitmask)

        # NOTE:
        # 1. XGrammar bitmask applying only supports CPU and GPU.
        # 2. The logits and bitmask should be on the same device.
        # 3. XGrammar logits on CPU only supports float32 dtype.
        logits_dtype = logits.dtype
        logits = logits.to("cpu").float()
        xgr.apply_token_bitmask_inplace(
            logits,
            grammar_bitmask,
            indices=out_indices,
        )
        return logits.to(self.device).to(logits_dtype)

    @torch.inference_mode
    def sample_tokens(
        self, grammar_output: "GrammarOutput | None"
    ) -> ModelRunnerOutput | AsyncModelRunnerOutput | IntermediateTensors:
        if self.execute_model_state is None:
            # Nothing to do (PP non-final rank case), output isn't used.
            return None  # noqa
        need_dump = self.dump_enable and self.debugger is not None
        # Unpack ephemeral state.
        (
            scheduler_output,
            logits,
            spec_decode_metadata,
            hidden_states,
            sample_hidden_states,
            aux_hidden_states,  # noqa
            kv_connector_output,
            attn_metadata,
            positions,
        ) = self.execute_model_state
        # Clear ephemeral state.
        self.execute_model_state = None

        # Apply structured output bitmasks if present.
        if grammar_output is not None:
            logits = self.apply_grammar_bitmask(scheduler_output,
                                                grammar_output, logits)

        with ProfileExecuteDuration().capture_async("Sample"):
            # Sample the next token and get logprobs if needed.
            sampling_metadata = self.input_batch.sampling_metadata
            if spec_decode_metadata is None:
                if lmhead_tp_enable() and logits is not None:
                    logits = logits[:self.input_batch.num_reqs]
                sampler_output = self.sampler(
                    logits=logits,
                    sampling_metadata=sampling_metadata,
                )
            else:
                if lmhead_tp_enable() and logits is not None:
                    logits = logits[:len(spec_decode_metadata.logits_indices)]
                # When indexing with a tensor (bonus_logits_indices), PyTorch
                # creates a new tensor with separate storage from the original
                # logits tensor. This means any in-place operations on bonus_logits
                # won't affect the original logits tensor.
                assert logits is not None
                bonus_logits = logits[
                    spec_decode_metadata.bonus_logits_indices]
                sampler_output = self.sampler(
                    logits=bonus_logits,
                    sampling_metadata=sampling_metadata,
                )
                bonus_token_ids = sampler_output.sampled_token_ids

                # Just like `bonus_logits`, `target_logits` is a new tensor with
                # separate storage from the original `logits` tensor. Therefore,
                # it is safe to update `target_logits` in place.
                target_logits = logits[
                    spec_decode_metadata.target_logits_indices]
                output_token_ids = self.rejection_sampler(
                    spec_decode_metadata,
                    None,  # draft_probs
                    target_logits,
                    bonus_token_ids,
                    sampling_metadata,
                )
                sampler_output.sampled_token_ids = output_token_ids
                if self.need_accepted_tokens:
                    self._update_states_after_model_execute(output_token_ids)
            discard_sampled_tokens_req_indices = \
                self.discard_request_indices.np[:self.num_discarded_requests]
            for i in discard_sampled_tokens_req_indices:
                generator = self.input_batch.generators.get(int(i))
                if generator is not None:
                    generator.set_offset(generator.get_offset() - 4)

            # Copy some objects so they don't get modified after returning.
            # This is important when using async scheduling.
            req_ids_output_copy = self.input_batch.req_ids.copy()
            req_id_to_index_output_copy = \
                self.input_batch.req_id_to_index.copy()

            # NOTE: NPU -> CPU Sync happens here.
            # Move as many CPU operations as possible before this sync point.
            logprobs_tensors = sampler_output.logprobs_tensors
            logprobs_lists = logprobs_tensors.tolists() \
                if logprobs_tensors is not None else None

            # Compute prompt logprobs if needed.
            prompt_logprobs_dict = self._get_prompt_logprobs_dict(
                hidden_states[:scheduler_output.total_num_scheduled_tokens],
                scheduler_output,
            )

            num_sampled_tokens = sampler_output.sampled_token_ids.shape[0]
            sampled_token_ids = sampler_output.sampled_token_ids

            if not self.use_async_scheduling:
                # Get the valid generated tokens.
                max_gen_len = sampled_token_ids.shape[-1]
                if max_gen_len == 1:
                    # No spec decode tokens. It's a tensor.
                    valid_sampled_token_ids = sampled_token_ids.tolist()
                else:
                    # Includes spec decode tokens. It's a numpy array
                    valid_sampled_token_ids, _ = self.rejection_sampler.parse_output(
                        sampled_token_ids,
                        self.input_batch.vocab_size,
                    )
                # Mask out the sampled tokens that should not be sampled.
                for i in discard_sampled_tokens_req_indices:
                    valid_sampled_token_ids[int(i)].clear()
            else:
                valid_sampled_token_ids = []
                invalid_req_indices = discard_sampled_tokens_req_indices.tolist(
                )
                invalid_req_indices_set = set(invalid_req_indices)
                if self.num_spec_tokens <= 0:
                    assert sampled_token_ids.shape[-1] == 1
                    # Cache the sampled tokens on the NPU and avoid CPU sync.
                    # These will be copied into input_ids in the next step
                    # when preparing inputs.
                    self.input_batch.prev_sampled_token_ids = sampled_token_ids


                self.input_batch.prev_sampled_token_ids_invalid_indices = \
                    invalid_req_indices_set
                self.input_batch.prev_req_id_to_index = {
                    req_id: i
                    for i, req_id in enumerate(self.input_batch.req_ids)
                    if i not in invalid_req_indices_set
                }
            # Cache the sampled tokens in the model runner, so that the scheduler
            # doesn't need to send them back.
            # NOTE(woosuk): As an exception, when using PP, the scheduler sends
            # the sampled tokens back, because there's no direct communication
            # between the first-stage worker and the last-stage worker.
            for req_idx in range(num_sampled_tokens):
                if self.use_async_scheduling:
                    sampled_ids = [-1] * 1 if \
                        req_idx not in invalid_req_indices_set else None
                else:
                    sampled_ids = valid_sampled_token_ids[req_idx]
                if not sampled_ids:
                    continue

                start_idx = self.input_batch.num_tokens_no_spec[req_idx]
                end_idx = start_idx + len(sampled_ids)
                assert end_idx <= self.model_config.max_model_len, (
                    "Sampled token IDs exceed the max model length. "
                    f"Total number of tokens: {end_idx} > max_model_len: "
                    f"{self.model_config.max_model_len}")

                self.input_batch.token_ids_cpu[req_idx,
                                               start_idx:end_idx] = sampled_ids
                self.input_batch.is_token_ids[req_idx,
                                              start_idx:end_idx] = True
                self.input_batch.num_tokens_no_spec[req_idx] = end_idx
                self.input_batch.num_tokens[req_idx] = end_idx
                req_id = self.input_batch.req_ids[req_idx]
                req_state = self.requests[req_id]
                req_state.output_token_ids.extend(sampled_ids)

        def propose_draft_token_ids(sampled_token_ids):
            assert self.spec_decode_common_attn_metadata is not None
            self._draft_token_ids = self.propose_draft_token_ids(
                sampled_token_ids,
                sampling_metadata,
                scheduler_output,
                spec_decode_metadata,
                positions,
                scheduler_output.total_num_scheduled_tokens,
                hidden_states,
                attn_metadata,
                aux_hidden_states,
            )

        with ProfileExecuteDuration().capture_async("Draft"):
            if self.speculative_config:
                use_padded_batch_for_eagle = self.speculative_config and \
                    self.speculative_config.method == "mtp" and \
                    not self.speculative_config.disable_padded_drafter_batch
                if use_padded_batch_for_eagle:
                    # EAGLE speculative decoding can use the GPU sampled tokens
                    # as inputs, and does not need to wait for bookkeeping to finish.
                    propose_draft_token_ids(sampler_output.sampled_token_ids)
                if self.speculative_config and not use_padded_batch_for_eagle:
                    # ngram and other speculative decoding methods use the sampled
                    # tokens on the CPU, so they are run after bookkeeping.
                    propose_draft_token_ids(valid_sampled_token_ids)

            if has_kv_transfer_group():
                get_kv_transfer_group().clear_connector_metadata()

        extra_args = ({"kv_connector_output": kv_connector_output})

        model_runner_output = ModelRunnerOutput(
            req_ids=req_ids_output_copy,
            req_id_to_index=req_id_to_index_output_copy,
            sampled_token_ids=valid_sampled_token_ids,
            logprobs=logprobs_lists,
            prompt_logprobs_dict=prompt_logprobs_dict,
            pooler_output=[],
            **extra_args,
        )

        durations = ProfileExecuteDuration().pop_captured_sync()
        if durations:
            dr_str = [
                f"[{tag}]:{duration:.2f}ms"
                for tag, duration in durations.items()
            ]
            captured_name = "Decode" if self.attn_state == AscendAttentionState.DecodeOnly else "Prefill"
            logger.info("Profile execute duration [%s]:%s", captured_name,
                        " ".join(dr_str))
        if self.dynamic_eplb:
            self.eplb_updator.forward_end()
        if not self.use_async_scheduling:
            if need_dump:
                assert self.debugger is not None
                self.debugger.stop()
                self.debugger.step()
            return model_runner_output

        if need_dump:
            assert self.debugger is not None
            self.debugger.stop()
            self.debugger.step()
        return AsyncGPUModelRunnerOutput(
            model_runner_output=model_runner_output,
            sampled_token_ids=sampled_token_ids,
            invalid_req_indices=invalid_req_indices,
            async_output_copy_stream=self.async_output_copy_stream,
        )

    def _build_dummy_attn_metadata(
        self,
        with_prefill: bool,
        num_reqs: int,
        num_tokens: int,
        max_query_len: int,
        num_scheduled_tokens: np.ndarray,
        aclgraph_runtime_mode: Optional[CUDAGraphMode] = None,
        force_attention: bool = False,
    ) -> Optional[dict[str, Any]]:
        attn_metadata: Optional[dict[str, Any]] = None

        if force_attention or aclgraph_runtime_mode == CUDAGraphMode.FULL:
            assert with_prefill is False, \
                "Full decode graph only supports uniform batch now."

            attn_metadata = {}

            seq_lens = max_query_len
            self.seq_lens.np[:num_reqs] = seq_lens
            self.seq_lens.np[num_reqs:] = 0
            self.seq_lens.copy_to_gpu()

            cu_num_tokens, arange = self._get_cumsum_and_arange(
                num_scheduled_tokens)

            self.query_start_loc.cpu[1:num_reqs +
                                     1] = torch.Tensor(cu_num_tokens)
            self.query_lens = torch.from_numpy(num_scheduled_tokens)
            self.attn_mask = self.attn_mask_builder.get_splitfuse_attn_mask()

            num_computed_tokens_cpu = (
                self.input_batch.num_computed_tokens_cpu_tensor[:num_reqs])

            for kv_cache_group_id, kv_cache_group_spec in enumerate(
                    self.kv_cache_config.kv_cache_groups):
                block_table_tensor = self.input_batch.block_table[
                    kv_cache_group_id].get_device_tensor()
                slot_mapping = self.input_batch.block_table[
                    kv_cache_group_id].slot_mapping
                self.cp_kv_recover_idx = torch.zeros(self.max_num_tokens,
                                                     dtype=torch.int32,
                                                     device=self.device)
                long_seq_metadata = self._generate_pcp_metadata(num_tokens)
                if long_seq_metadata is not None:
                    pcp_world_size = get_pcp_group().world_size
                    dcp_world_size = get_dcp_group().world_size
                    num_computed_tokens_of_pcp_dcp = [[
                        [0] * dcp_world_size for _ in range(pcp_world_size)
                    ] for _ in range(num_tokens)]
                    long_seq_metadata.num_computed_tokens_of_pcp_dcp = num_computed_tokens_of_pcp_dcp
                # QUESTION: Why do we separately set query_start_loc for spec in the first place?
                # While in _prepare_inputs we don't?
                if self.speculative_config:
                    self.query_start_loc.gpu[:num_reqs + 1] = torch.tensor(
                        [0] + self.actual_seq_lengths_q[:num_reqs],
                        device=self.device,
                        dtype=torch.int32)
                common_attn_metadata = AscendCommonAttentionMetadata(
                    query_start_loc=self.query_start_loc.gpu[:num_reqs + 1],
                    query_start_loc_cpu=self.query_start_loc.cpu[:num_reqs +
                                                                 1],
                    seq_lens_cpu=self.seq_lens.cpu,
                    seq_lens=self.seq_lens.gpu[:num_reqs],
                    num_reqs=num_reqs,
                    num_actual_tokens=num_tokens,
                    num_input_tokens=num_tokens,
                    actual_seq_lengths_q=self.actual_seq_lengths_q,
                    block_table_tensor=block_table_tensor[:num_reqs],
                    slot_mapping=slot_mapping.gpu,
                    num_computed_tokens_cpu=num_computed_tokens_cpu,
                    positions=self.positions.gpu,
                    attn_mask=self.attn_mask,
                    spec_attn_mask=self.spec_attn_mask,
                    attn_state=self.attn_state,
                    max_query_len=max_query_len,
                    decode_token_per_req=self.decode_token_per_req,
                    prefill_context_parallel_metadata=long_seq_metadata,
                )
                if self.pcp_size > 1:
                    common_attn_metadata.block_table_tensor = \
                        block_table_tensor[:num_reqs * self.decode_threshold]
                attn_state = AscendAttentionState.DecodeOnly
                if self.speculative_config and \
                        self.speculative_config.method == "mtp":
                    attn_state = AscendAttentionState.SpecDecoding

                common_metadata = CommonAttentionMetadata(
                    query_start_loc=self.query_start_loc.gpu[:num_reqs + 1],
                    query_start_loc_cpu=self.query_start_loc.cpu[:num_reqs +
                                                                 1],
                    seq_lens_cpu=self.seq_lens.cpu[:num_reqs],
                    seq_lens=self.seq_lens.cpu[:num_reqs],
                    num_reqs=num_reqs,
                    num_actual_tokens=num_tokens,
                    block_table_tensor=block_table_tensor[:num_reqs],
                    slot_mapping=slot_mapping.gpu,
                    num_computed_tokens_cpu=num_computed_tokens_cpu,
                    max_query_len=max_query_len,
                    max_seq_len=seq_lens)

                for attn_group in self.attn_groups[kv_cache_group_id]:
                    builder = attn_group.get_metadata_builder()
                    if isinstance(builder, GDNAttentionMetadataBuilder):
                        attn_metadata_gdn_attention = builder.build_for_cudagraph_capture(
                            common_metadata)
                    else:
                        attn_metadata_full_attention = builder.build_for_graph_capture(
                            common_attn_metadata, attn_state, self.get_model())
                    for layer_name in kv_cache_group_spec.layer_names:
                        if "linear_attn" in layer_name:
                            attn_metadata[
                                layer_name] = attn_metadata_gdn_attention
                        else:
                            attn_metadata[
                                layer_name] = attn_metadata_full_attention

        return attn_metadata

    def _generate_dummy_run_hidden_states(self, input_ids, positions,
                                          num_tokens, intermediate_tensors,
                                          inputs_embeds):
        hidden_states = self.model(input_ids=input_ids,
                                   positions=positions,
                                   intermediate_tensors=intermediate_tensors,
                                   inputs_embeds=inputs_embeds)
        forward_context = get_forward_context()
        assert forward_context is not None
        if forward_context.cudagraph_runtime_mode == CUDAGraphMode.FULL and \
            not forward_context.capturing and not self.use_sparse:
            if self.vllm_config.model_config.use_mla:
                # FIXME: Try using `auto_dispatch_capture=True`
                if self.pcp_size * self.dcp_size > 1:
                    # FIXME: Try using `auto_dispatch_capture=True`
                    update_mla_attn_dcp_pcp_params(self.update_stream,
                                                   forward_context,
                                                   positions.shape[0])
                else:
                    # FIXME: Try using `auto_dispatch_capture=True`
                    update_mla_attn_params(self.update_stream, forward_context,
                                           num_tokens, self.speculative_config)
            else:
                if self.pcp_size * self.dcp_size > 1:
                    update_attn_dcp_pcp_params(self.update_stream,
                                               forward_context,
                                               positions.shape[0])
                else:
                    update_attn_params(self.update_stream, forward_context,
                                       num_tokens)

        if self.drafter and self.drafter.name == SpecDcodeType.EAGLE3:
            hidden_states, _ = hidden_states
        else:
            hidden_states = hidden_states
        return hidden_states

    @torch.inference_mode()
    def _dummy_run(
        self,
        num_tokens: int,
        with_prefill: bool = False,
        aclgraph_runtime_mode: Optional[CUDAGraphMode] = None,
        force_attention: bool = False,
        uniform_decode: bool = False,
    ) -> torch.Tensor:
        # only support eager mode and piecewise graph now
        assert aclgraph_runtime_mode is None or aclgraph_runtime_mode in {
            CUDAGraphMode.NONE, CUDAGraphMode.PIECEWISE, CUDAGraphMode.FULL
        }
        # In multi-DP scenarios, there may be situations where all DP groups are executing dummy runs.
        # If sequence parallelism is enabled, it is essential to ensure that num_tokens is divisible by tp_size.
        if self.use_aclgraph and enable_sp(self.vllm_config):
            tp_size = self.vllm_config.parallel_config.tensor_parallel_size
            num_tokens = math.ceil(num_tokens / tp_size) * tp_size

        # Force dummy run on prefill stage when this node is deemed as kv producer.
        if self.is_kv_producer and not self.is_kv_consumer:
            with_prefill = True

        # Padding for DP
        (num_tokens, num_tokens_across_dp,
         with_prefill) = self._sync_metadata_across_dp(num_tokens,
                                                       with_prefill)

        # If cudagraph_mode.decode_mode() == FULL and
        # cudagraph_mode.seperate_routine(). This means that we are using
        # different graphs and/or modes for mixed prefill-decode batches vs.
        # uniform decode batches. A uniform decode batch means that all
        # requests have identical query length, except a potential virtual
        # request (shorter) in the batch account for padding.
        # Uniform decode batch could either be common pure decode, where
        # max_query_len == 1, or speculative decode, where
        # max_query_len == 1 + num_spec_decode_tokens.

        # When setting max_query_len = 1, we switch to and capture the optimized
        # routine of FA2 for pure decode, i.e., Flashdecode + an optimization
        # for GQA/MQA.
        max_query_len = self.uniform_decode_query_len if uniform_decode else \
                                                                num_tokens

        # Set num_scheduled_tokens based on num_tokens and max_num_seqs
        # for dummy run with LoRA so that the num_reqs collectively
        # has num_tokens in total.
        assert num_tokens <= self.scheduler_config.max_num_batched_tokens
        max_num_reqs = self.max_num_reqs
        if uniform_decode:
            num_reqs = cdiv(num_tokens, max_query_len)
            num_scheduled_tokens_list = [max_query_len] * num_reqs
            if num_tokens % max_query_len != 0:
                num_scheduled_tokens_list[-1] = num_tokens % max_query_len
        else:
            if with_prefill:
                num_reqs = num_tokens
            else:
                num_reqs = (num_tokens + self.decode_token_per_req -
                            1) // self.decode_token_per_req
            num_reqs = min(num_reqs, max_num_reqs)
            min_tokens_per_req = num_tokens // num_reqs
            num_scheduled_tokens_list = [min_tokens_per_req] * num_reqs
            num_scheduled_tokens_list[-1] += num_tokens % num_reqs
        assert sum(num_scheduled_tokens_list) == num_tokens
        assert len(num_scheduled_tokens_list) == num_reqs
        num_scheduled_tokens = np.array(num_scheduled_tokens_list,
                                        dtype=np.int32)
        num_sampled_tokens = np.ones(num_reqs, dtype=np.int32)

        if not self.in_profile_run and self.dynamic_eplb:
            self.eplb_updator.forward_before()

        has_lora = True if self.lora_config and self.compilation_config.cudagraph_specialize_lora else False
        _ag_mode, batch_descriptor = \
            self.cudagraph_dispatcher.dispatch(num_tokens=num_tokens, uniform_decode=uniform_decode, has_lora=has_lora)

        num_tokens_padded = batch_descriptor.num_tokens
        num_reqs_padded = (batch_descriptor.num_reqs if
                           batch_descriptor.num_reqs is not None else num_reqs)
        if num_tokens_across_dp is not None and num_tokens_padded != num_tokens:
            # pad is needed if the pad of `num_tokens` is triggered inside CudagraphDispatcher
            num_tokens_across_dp[:] = num_tokens_padded
            num_scheduled_tokens = num_scheduled_tokens.repeat(num_reqs_padded)

        moe_comm_type = self._select_moe_comm_method(num_tokens_padded)

        # filter out the valid batch descriptor
        if aclgraph_runtime_mode is not None:
            # we allow forcing NONE when the dispatcher disagrees to support
            # warm ups for aclgraph capture
            if aclgraph_runtime_mode != CUDAGraphMode.NONE and aclgraph_runtime_mode != _ag_mode:
                raise ValueError(
                    f"Aclgraph runtime mode mismatch at dummy_run. "
                    f"Expected {_ag_mode}, but got {aclgraph_runtime_mode}.")
        else:
            aclgraph_runtime_mode = _ag_mode

        # TODO(Mengqing): Set create_mixed_batch to False since it's only used in FI warmup
        # and not supported in ASCEND now. We could remove it in the future.
        attn_metadata = self._build_dummy_attn_metadata(
            False,
            num_reqs=num_reqs_padded,
            num_tokens=num_tokens_padded,
            max_query_len=max_query_len,
            aclgraph_runtime_mode=aclgraph_runtime_mode,
            force_attention=force_attention,
            num_scheduled_tokens=num_scheduled_tokens,
        )

        with self.maybe_dummy_run_with_lora(self.lora_config,
                                            num_scheduled_tokens,
                                            num_sampled_tokens):
            # Make sure padding doesn't exceed max_num_tokens
            assert num_tokens_padded <= self.max_num_tokens
            if self.is_multimodal_model:
                input_ids = None
                inputs_embeds = self.inputs_embeds.gpu[:num_tokens_padded]
            elif self.enable_prompt_embeds:
                input_ids = None
                inputs_embeds = self.inputs_embeds.gpu[:num_tokens_padded]
            else:
                input_ids = self.input_ids.gpu[:num_tokens_padded]
                inputs_embeds = None

            if self.uses_mrope:
                positions = self.mrope_positions.gpu[:, :num_tokens_padded]
            else:
                positions = self.positions.gpu[:num_tokens_padded]

            if get_pp_group().is_first_rank:
                intermediate_tensors = None
            else:
                # When PP and flashcomm1 are enabled, during dummy_run the estimated space should divide num_tokens by tp_size;
                # otherwise, on non-first PP ranks it would effectively perform an extra all-gather, leading to incorrect memory estimation and potentially causing OOM.
                actual_tokens = num_tokens
                if enable_sp():
                    tp_size = get_tensor_model_parallel_world_size()
                    actual_tokens = num_tokens // tp_size
                if self.intermediate_tensors is None:
                    self.intermediate_tensors = (
                        self.model.make_empty_intermediate_tensors(
                            batch_size=actual_tokens,
                            dtype=self.dtype,
                            device=self.device))
                intermediate_tensors = IntermediateTensors({
                    k:
                    v[:num_tokens_padded]
                    for k, v in self.intermediate_tensors.items()
                })

            need_dummy_logits = (not self.in_profile_run
                                 and lmhead_tp_enable())
            max_num_reqs_across_dp = num_tokens_padded if not with_prefill else max_num_reqs
            dummy_indices = torch.zeros(max_num_reqs_across_dp,
                                        dtype=torch.int32)

            def dummy_compute_logits(hidden_states):
                if not need_dummy_logits:
                    return None
                return self.model.compute_logits(hidden_states[dummy_indices])

            def dummy_drafter_compute_logits(hidden_states):
                if not need_dummy_logits or self.drafter is None:
                    return
                if hasattr(self.drafter, "model") and hasattr(
                        self.drafter.model, "compute_logits"):
                    return self.drafter.model.compute_logits(
                        hidden_states[dummy_indices])

            with set_ascend_forward_context(
                    attn_metadata,
                    self.vllm_config,
                    num_tokens=num_tokens_padded,
                    num_tokens_across_dp=num_tokens_across_dp,
                    with_prefill=with_prefill,
                    in_profile_run=self.in_profile_run,
                    # reserved_mc2_mask=self.reserved_mc2_mask,
                    moe_comm_type=moe_comm_type,
                    num_actual_tokens=0,
                    aclgraph_runtime_mode=aclgraph_runtime_mode,
                    batch_descriptor=batch_descriptor,
                    prefetch_stream=self.prefetch_stream,
                    model_instance=self.model,
                    weight_prefetch_method=self.weight_prefetch_method):
                hidden_states = self._generate_dummy_run_hidden_states(
                    input_ids, positions, num_tokens_padded,
                    intermediate_tensors, inputs_embeds)
                dummy_compute_logits(hidden_states)

            if self.drafter:
                self.drafter.dummy_run(
                    num_tokens=num_tokens_padded,
                    with_prefill=with_prefill,
                    num_reqs=num_reqs_padded,
                    num_tokens_across_dp=num_tokens_across_dp,
                    aclgraph_runtime_mode=aclgraph_runtime_mode,
                    batch_descriptor=batch_descriptor,
                    dummy_compute_logits=dummy_drafter_compute_logits,
                    skip_attn=not force_attention)
            if self.in_profile_run and self.dynamic_eplb:
                self.model.clear_all_moe_loads()
            if not self.in_profile_run and self.dynamic_eplb:
                self.eplb_updator.take_update_info_from_eplb_process()
                self.eplb_updator.forward_end()
            return hidden_states

    @contextmanager
    def set_in_profile_run(self):
        self.in_profile_run = True
        try:
            yield
        finally:
            self.in_profile_run = False

    def profile_run(self) -> None:
        # Trigger compilation for general shape.
        with self.set_in_profile_run():
            hidden_states = self._dummy_run(
                self.max_num_tokens //
                self.pcp_size if self.pcp_size > 1 else self.max_num_tokens,
                with_prefill=True)
            # MC2 will consume additional NPU memory.
            # Therefore, we need to run the MC2 path once here to complete its initialization,
            # allowing vLLM to correctly estimate the maximum memory required.
            mc2_tokens_capacity = get_mc2_tokens_capacity()
            if self.max_num_tokens > mc2_tokens_capacity and \
                self._select_moe_comm_method(mc2_tokens_capacity) == MoECommType.MC2:
                self._dummy_run(mc2_tokens_capacity, with_prefill=True)

        output = None
        if get_pp_group().is_last_rank:
            if self.is_pooling_model:
                output = self._dummy_pooler_run(hidden_states)
            else:
                # For profile, have maximum num_reqs and that collectively have
                # maximum num_tokens.
                min_tokens_per_req = self.max_num_tokens // self.max_num_reqs
                num_scheduled_tokens_list = [min_tokens_per_req
                                             ] * self.max_num_reqs
                num_scheduled_tokens_list[
                    -1] += self.max_num_tokens % self.max_num_reqs
                num_scheduled_tokens = np.array(num_scheduled_tokens_list,
                                                dtype=np.int32)
                logit_indices = np.cumsum(num_scheduled_tokens) - 1
                # TODO: need to rum a dummy sampler for generate task
                # Sometimes, after the model is compiled through the AOT backend,
                # the model output may become a list containing only one Tensor object.
                if isinstance(hidden_states, list) and \
                        len(hidden_states) == 1 and \
                        isinstance(hidden_states[0], torch.Tensor):
                    hidden_states = hidden_states[0]
                hidden_states = hidden_states[logit_indices]
                output = self.model.compute_logits(hidden_states)

        NPUPlatform.synchronize()
        del hidden_states, output
        self.encoder_cache.clear()
        gc.collect()

    def eplb_warmup(self):
        if self.dynamic_eplb and not self.is_eplb_warmuped:
            self.is_eplb_warmuped = True
            self.eplb_adaptor = VllmEplbAdaptor(model=self.model)
            self.eplb_loader.set_adator(self.eplb_adaptor)
            self.eplb_updator.set_adaptor(self.eplb_adaptor)
            self.eplb_updator.warm_up_eplb()

    def load_model(self) -> None:
        logger.info("Starting to load model %s...", self.model_config.model)

        with DeviceMemoryProfiler() as m:  # noqa: SIM117
            self.model = get_model(vllm_config=self.vllm_config)
            if self.dynamic_eplb:
                model_register(self.model, self.model_config)
            if get_ascend_device_type() == AscendDeviceType._310P:
                from vllm.model_executor.layers.linear import (
                    MergedColumnParallelLinear, QKVParallelLinear,
                    RowParallelLinear)
                for module in self.model.modules():
                    if isinstance(module,
                                  (MergedColumnParallelLinear,
                                   QKVParallelLinear, RowParallelLinear)):
                        module.weight.data = self._convert_torch_format(
                            module.weight.data)
            if self.drafter:
                logger.info("Loading drafter model...")
                self.drafter.load_model(self.model)
                if self.drafter.name == SpecDcodeType.EAGLE3:
                    self.model.set_aux_hidden_state_layers(
                        self.model.get_eagle3_aux_hidden_state_layers())

            if self.lora_config:
                self.model = self.load_lora_model(self.model, self.vllm_config,
                                                  self.device)
        logger.info("Loading model weights took %.4f GB",
                    m.consumed_memory / float(2**30))

        # wrap the model with full graph wrapper if needed.
        if self.compilation_config.cudagraph_mode.has_full_cudagraphs():
            self.update_stream: torch.npu.Stream = torch.npu.Stream()
            self.model = ACLGraphWrapper(self.model,
                                         self.vllm_config,
                                         runtime_mode=CUDAGraphMode.FULL)

    def _convert_torch_format(self, tensor):
        if ACL_FORMAT == ACL_FORMAT_FRACTAL_NZ \
                and not is_enable_nz():
            return tensor
        tensor = torch_npu.npu_format_cast(tensor, ACL_FORMAT)
        return tensor

    def initialize_kv_cache(self, kv_cache_config: KVCacheConfig) -> None:
        """
        Initialize KV cache based on `kv_cache_config`.
        Args:
            kv_cache_config: Configuration for the KV cache, including the KV
            cache size of each layer
        """
        kv_cache_config = deepcopy(kv_cache_config)
        self.kv_cache_config = kv_cache_config
        self.may_add_encoder_only_layers_to_kv_cache_config()
        # NOTE(cmq): initialize_attn_backend must before using self.attn_groups
        self.initialize_attn_backend(kv_cache_config)
        self.use_hybrid_blocks = (len(self.attn_groups) > 1)
        # NOTE: Currently, we determine whether we need `num_accepted_tokens` through `MambaSpec`.
        self.need_accepted_tokens = any([
            isinstance(attn_group[0].kv_cache_spec, MambaSpec)
            for attn_group in self.attn_groups
        ])

        kernel_block_sizes = self.may_reinitialize_input_batch(kv_cache_config)
        kv_caches = self.initialize_kv_cache_tensors(
            kv_cache_config,
            kernel_block_sizes=[i[0] for i in kernel_block_sizes])

        if has_kv_transfer_group():
            kv_transfer_group = get_kv_transfer_group()
            if self.cross_layers_kv_cache is not None:
                assert self.cross_layers_attn_backend is not None
                kv_transfer_group.register_cross_layers_kv_cache(
                    self.cross_layers_kv_cache, self.cross_layers_attn_backend)
            else:
                kv_transfer_group.register_kv_caches(kv_caches)

    def _align_memory(self, tensor: torch.Tensor,
                      alignment: int) -> torch.Tensor:
        data_ptr = tensor.data_ptr()
        aligned_addr = (data_ptr + alignment - 1) // alignment * alignment
        offset = (aligned_addr - data_ptr) // tensor.element_size()
        return tensor[int(offset):]

    def initialize_kv_cache_tensors(
            self, kv_cache_config: KVCacheConfig,
            kernel_block_sizes) -> dict[str, torch.Tensor]:
        """
        Initialize the memory buffer for KV cache.

        Args:
            kv_cache_config: The KV cache config
        Returns:
            Dict[str, torch.Tensor]: A map between layer names to their
            corresponding memory buffer for KV cache.
        """
        # Try creating KV caches optimized for kv-connector transfers
        cache_dtype = self.cache_config.cache_dtype
        if self.use_uniform_kv_cache(self.attn_groups, cache_dtype):
            kv_caches, cross_layers_k_cache, cross_layers_v_cache, attn_backend = (
                self.allocate_uniform_kv_caches(
                    kv_cache_config,
                    self.attn_groups,
                    cache_dtype,
                    self.device,
                    kernel_block_sizes,
                ))
            self.cross_layers_kv_cache = (cross_layers_k_cache,
                                          cross_layers_v_cache)
            self.cross_layers_attn_backend = attn_backend
        else:
            # Initialize the memory buffer for KV cache
            kv_cache_raw_tensors = self._allocate_kv_cache_tensors(
                kv_cache_config)
            # Change the memory buffer to the desired shape
            kv_caches = self._reshape_kv_cache_tensors(kv_cache_config,
                                                       kv_cache_raw_tensors)

        from vllm.v1.worker.utils import bind_kv_cache
        bind_kv_cache(kv_caches,
                      self.compilation_config.static_forward_context,
                      self.kv_caches)
        return kv_caches

    def _allocate_kv_cache_tensors(
            self, kv_cache_config: KVCacheConfig) -> dict[str, torch.Tensor]:
        """
        Initializes the KV cache buffer with the correct size. The buffer needs
        to be reshaped to the desired shape before being used by the models.

        NOTE: To support prefill disaggregation, we need to split kvcache tensor into
        k_cahce and v cache, and the addr of both are aligned by 2M

        Args:
            kv_cache_config: The KV cache config
        Returns:
            dict[str, torch.Tensor]: A map between layer names to their
            corresponding memory buffer for KV cache.
            dict[str, tuple(torch.Tensor, torch.Tensor)] A map between layer names
            to their corresponding memory buffer for K cache and V cache.
         """
        # init kv cache tensors
        kv_cache_raw_tensors: dict[str, Union[torch.Tensor,
                                              Optional[torch.Tensor]]] = {}
        # prefill disaggregation need the addr of cache tensor be aligned with 2M
        alignment = 2 * 1024 * 1024
        for kv_cache_tensor in kv_cache_config.kv_cache_tensors:
            # TODO: REFACTOR ME to sharing hybrid cache
            for idx in range(len(kv_cache_tensor.shared_by)):
                layer_name = kv_cache_tensor.shared_by[idx]
                if "linear_attn" in layer_name and layer_name not in kv_cache_raw_tensors.keys(
                ):
                    # for mamba linear attention
                    if self.vllm_config.kv_transfer_config is None:
                        tensor = torch.zeros(kv_cache_tensor.size,
                                             dtype=torch.int8,
                                             device=self.device)
                    else:
                        cache_size_aligned = kv_cache_tensor.size + alignment
                        tensor = torch.zeros(cache_size_aligned,
                                             dtype=torch.int8,
                                             device=self.device)
                        tensor = self._align_memory(
                            tensor, alignment)[:kv_cache_tensor.size]

                    for layer_name_inner in kv_cache_tensor.shared_by:
                        # shared the kvcache between the self_attn specs in the same group
                        if "linear_attn" in layer_name_inner:
                            kv_cache_raw_tensors[layer_name_inner] = tensor
                elif "attn" in layer_name and layer_name not in kv_cache_raw_tensors.keys(
                ):
                    # NOTE: We need to init k cache tensor (nope cache tensor in mla) and
                    # v cache tensor (rope cache tensor in mla) separately to support prefill disaggregation,
                    # as it only support the 0-dim of kv_cache is `num_blocks`.
                    # For deepseek mla, we need to spilt cache tensor accrodding to the nope head dim
                    # and rope head dim.
                    if self.model_config.use_mla:
                        head_size = self.model_config.hf_text_config.qk_rope_head_dim + \
                            self.model_config.hf_text_config.kv_lora_rank

                    dsa_k_cache_factor = None
                    dsa_k_cache_size = None
                    if not self.model_config.use_mla:
                        # for non-mla model, use FullAttentionSpec
                        k_tensor_split_factor = 2
                        v_tensor_split_factor = 2
                    elif self.use_sparse:
                        # for deepseek v3.2, DSA use FullAttentionSpec
                        # FullAttentionSpec allocate 2 * mla page size bytes,
                        # and we use half of that for k cache in DSA
                        dsa_k_cache_factor = 2
                        k_tensor_split_factor = 2 * head_size / self.model_config.hf_text_config.kv_lora_rank
                        v_tensor_split_factor = 2 * head_size / self.model_config.hf_text_config.qk_rope_head_dim
                        dsa_k_cache_size = int(kv_cache_tensor.size //
                                               dsa_k_cache_factor)
                    else:
                        # for other deepseek models, use MLAAttentionSpec
                        k_tensor_split_factor = head_size / self.model_config.hf_text_config.kv_lora_rank
                        v_tensor_split_factor = head_size / self.model_config.hf_text_config.qk_rope_head_dim

                    k_tensor_size = int(kv_cache_tensor.size //
                                        k_tensor_split_factor)
                    v_tensor_size = int(kv_cache_tensor.size //
                                        v_tensor_split_factor)

                    # for other attentions, e.g., self_attn, sliding window attn
                    if self.vllm_config.kv_transfer_config is None:
                        k_tensor = torch.zeros(k_tensor_size,
                                               dtype=torch.int8,
                                               device=self.device)
                        v_tensor = torch.zeros(v_tensor_size,
                                               dtype=torch.int8,
                                               device=self.device)
                        #### k cache: for deepseek sparse attention
                        if dsa_k_cache_factor is not None:
                            dsa_k_cache_tensor = torch.zeros(
                                dsa_k_cache_size,
                                dtype=torch.int8,
                                device=self.device)
                    else:
                        k_tensor = torch.zeros(k_tensor_size + alignment,
                                               dtype=torch.int8,
                                               device=self.device)
                        v_tensor = torch.zeros(v_tensor_size + alignment,
                                               dtype=torch.int8,
                                               device=self.device)
                        k_tensor = self._align_memory(
                            k_tensor, alignment)[:k_tensor_size]
                        v_tensor = self._align_memory(
                            v_tensor, alignment)[:v_tensor_size]
                        #### k cache: for deepseek sparse attention
                        if dsa_k_cache_factor is not None and dsa_k_cache_size is not None:
                            dsa_k_cache_tensor = torch.zeros(
                                dsa_k_cache_size + alignment,
                                dtype=torch.int8,
                                device=self.device)
                            dsa_k_cache_tensor = self._align_memory(
                                dsa_k_cache_tensor,
                                alignment)[:dsa_k_cache_size]

                    for layer_name_inner in kv_cache_tensor.shared_by:
                        # shared the kvcache between the self_attn specs in the same group
                        if ("attn" in layer_name_inner
                                and "linear_attn" not in layer_name_inner):
                            kv_cache_raw_tensors[layer_name_inner] = (k_tensor, v_tensor) if \
                                not self.use_sparse else (k_tensor, v_tensor, dsa_k_cache_tensor)

        layer_names = set()
        for group in kv_cache_config.kv_cache_groups:
            for layer_name in group.layer_names:
                if layer_name in self.runner_only_attn_layers:
                    continue
                layer_names.add(layer_name)
        assert layer_names == set(kv_cache_raw_tensors.keys(
        )), "Some layers are not correctly initialized"

        return kv_cache_raw_tensors

    def _reshape_kv_cache_tensors(
        self,
        kv_cache_config: KVCacheConfig,
        kv_cache_raw_tensors: dict[str, torch.Tensor],
    ) -> dict[str, torch.Tensor]:
        """
        Reshape the KV cache tensors to the desired shape and dtype.

        Args:
            kv_cache_config: The KV cache config
            kv_cache_raw_tensors: The KV cache buffer of each layer, with
                correct size but uninitialized shape.
        Returns:
            Dict[str, torch.Tensor]: A map between layer names to their
            corresponding memory buffer for KV cache.
        """
        kv_caches: Dict[str, torch.Tensor] = {}
        for group in self._kv_cache_spec_attn_group_iterator():
            kv_cache_spec = group.kv_cache_spec
            attn_backend = group.backend
            for layer_name in group.layer_names:
                if layer_name in self.runner_only_attn_layers:
                    continue

                # TODO: remove this after the OOM issue is located and fixed, otherwise, some model may
                # encounter OOM issue
                if isinstance(kv_cache_spec, FullAttentionSpec):
                    raw_dsa_k_tensor = None
                    if self.use_sparse:
                        raw_k_tensor, raw_v_tensor, raw_dsa_k_tensor = kv_cache_raw_tensors[  # type: ignore
                            layer_name]
                        assert raw_dsa_k_tensor is not None
                        sum_page_size_bytes = raw_k_tensor.numel(
                        ) + raw_v_tensor.numel() + raw_dsa_k_tensor.numel()
                    else:
                        raw_k_tensor, raw_v_tensor = kv_cache_raw_tensors[  # type: ignore
                            layer_name]
                        sum_page_size_bytes = raw_k_tensor.numel(
                        ) + raw_v_tensor.numel()
                    assert raw_k_tensor is not None
                    assert raw_v_tensor is not None
                    assert sum_page_size_bytes % kv_cache_spec.page_size_bytes == 0
                    num_blocks = sum_page_size_bytes // kv_cache_spec.page_size_bytes

                    # `num_blocks` is the number of blocks the model runner can use.
                    # `kv_cache_config.num_blocks` is the number of blocks that
                    # KVCacheManager may allocate.
                    # Since different GPUs may have different number of layers and
                    # different memory capacities, `num_blocks` can be different on
                    # different GPUs, and `kv_cache_config.num_blocks` is set to
                    # the min of all `num_blocks`. Verify it here.
                    assert num_blocks >= kv_cache_config.num_blocks

                    if self.vllm_config.additional_config.get(
                            "kv_cache_dtype", None) == 'int8':
                        kv_cache_shape = attn_backend.get_bsh_kv_cache_shape(
                            num_blocks, kv_cache_spec.block_size,
                            kv_cache_spec.num_kv_heads,
                            kv_cache_spec.head_size)
                    elif hasattr(attn_backend, "get_supported_block_size"
                                 ) and self.use_hybrid_blocks:
                        block_size = attn_backend.get_supported_block_size()[0]

                        block_size_chunk = kv_cache_spec.block_size // block_size
                        kv_cache_shape = attn_backend.get_kv_cache_shape(
                            num_blocks * block_size_chunk, block_size,
                            kv_cache_spec.num_kv_heads,
                            kv_cache_spec.head_size)
                    else:
                        kv_cache_shape = self.attn_backend.get_kv_cache_shape(
                            num_blocks, kv_cache_spec.block_size,
                            kv_cache_spec.num_kv_heads,
                            kv_cache_spec.head_size)
                    dtype = kv_cache_spec.dtype
                    if not self.model_config.use_mla:
                        k_shape = kv_cache_shape[1:]
                        v_shape = k_shape
                    else:
                        # k_cache: nope_cache    v_cache: rope_cache
                        mla_num_blocks, mla_block_size, num_kv_heads, _ = kv_cache_shape
                        k_shape = [
                            mla_num_blocks, mla_block_size, num_kv_heads,
                            self.model_config.hf_text_config.kv_lora_rank
                        ]
                        v_shape = [
                            mla_num_blocks, mla_block_size, num_kv_heads,
                            self.model_config.hf_text_config.qk_rope_head_dim
                        ]
                    k_cache = raw_k_tensor.view(dtype).view(k_shape)
                    k_cache = self._convert_torch_format(k_cache)
                    v_cache = raw_v_tensor.view(dtype).view(v_shape)
                    v_cache = self._convert_torch_format(v_cache)
                    if self.use_sparse and raw_dsa_k_tensor is not None:
                        dsa_k_cache_shape = (num_blocks,
                                             kv_cache_spec.block_size, 1, 128)
                        dsa_k_cache_size = (
                            num_blocks
                        ) * kv_cache_spec.block_size * 128 * dtype.itemsize
                        dsa_k_cache = raw_dsa_k_tensor[:dsa_k_cache_size].view(
                            dtype).view(dsa_k_cache_shape)
                        kv_caches[layer_name] = (k_cache, v_cache, dsa_k_cache)
                    else:
                        kv_caches[layer_name] = (k_cache, v_cache)
                elif isinstance(kv_cache_spec, MambaSpec):
                    raw_tensor = kv_cache_raw_tensors[layer_name]
                    assert raw_tensor is not None
                    assert raw_tensor.numel(
                    ) % kv_cache_spec.page_size_bytes == 0
                    num_blocks = raw_tensor.numel(
                    ) // kv_cache_spec.page_size_bytes

                    # `num_blocks` is the number of blocks the model runner can use.
                    # `kv_cache_config.num_blocks` is the number of blocks that
                    # KVCacheManager may allocate.
                    # Since different GPUs may have different number of layers and
                    # different memory capacities, `num_blocks` can be different on
                    # different GPUs, and `kv_cache_config.num_blocks` is set to
                    # the min of all `num_blocks`. Verify it here.
                    assert num_blocks >= kv_cache_config.num_blocks

                    state_tensors = []
                    storage_offset_bytes = 0
                    for (shape, dtype) in zip(kv_cache_spec.shapes,
                                              kv_cache_spec.dtypes):
                        dtype_size = get_dtype_size(dtype)
                        num_element_per_page = (
                            kv_cache_spec.page_size_bytes // dtype_size)
                        target_shape = (num_blocks, *shape)
                        stride = torch.empty(target_shape).stride()
                        target_stride = (num_element_per_page, *stride[1:])
                        assert storage_offset_bytes % dtype_size == 0
                        tensor = torch.as_strided(
                            raw_tensor.view(dtype),
                            size=target_shape,
                            stride=target_stride,
                            storage_offset=storage_offset_bytes // dtype_size,
                        )
                        state_tensors.append(tensor)
                        storage_offset_bytes += stride[0] * dtype_size
                    kv_caches[layer_name] = state_tensors
                else:
                    raise ValueError("Unknown KV cache spec type.")

        return kv_caches

    def may_reinitialize_input_batch(self,
                                     kv_cache_config: KVCacheConfig) -> list:
        """
        Re-initialize the input batch if the block sizes are different from
        `[self.cache_config.block_size]`. This usually happens when there
        are multiple KV cache groups.

        Args:
            kv_cache_config: The KV cache configuration.
        """
        block_sizes = [
            kv_cache_group.kv_cache_spec.block_size
            for kv_cache_group in kv_cache_config.kv_cache_groups
            if not isinstance(kv_cache_group.kv_cache_spec,
                              EncoderOnlyAttentionSpec)
        ]

        # Generate kernel_block_sizes that matches each block_size
        # For attention backends that support virtual block splitting,
        # use the supported block sizes from the backend
        # For other backends (like Mamba), use [0] (no splitting)
        kernel_block_sizes = []
        for kv_cache_group_id, kv_cache_group in enumerate(
                kv_cache_config.kv_cache_groups):

            if isinstance(kv_cache_group.kv_cache_spec,
                          EncoderOnlyAttentionSpec):
                continue
            elif isinstance(kv_cache_group.kv_cache_spec, AttentionSpec):
                # This is an attention backend that supports virtual
                # block splitting. Get the supported block sizes from
                # the backend.
                try:
                    attn_groups = self.attn_groups[kv_cache_group_id]
                except IndexError:
                    attn_groups = None
                if attn_groups and self.use_hybrid_blocks:
                    # Use the backend's supported block size list
                    backend = attn_groups[0].backend
                    supported_sizes = backend.get_supported_block_size()
                    # If no specific sizes supported, use cache config
                    # block_size
                    kernel_block_size_list = (supported_sizes
                                              if supported_sizes else
                                              [self.cache_config.block_size])
                else:
                    # Fallback to cache config block_size if no backend found
                    kernel_block_size_list = [self.cache_config.block_size]
                kernel_block_sizes.append(kernel_block_size_list)
            else:
                # This is likely Mamba or other non-attention cache,
                # no splitting.
                # NOTE: set kernel_block_sizes to 0 to disable slotmapping computation
                # of mamba block. In this case, BlockTable.block_size will never equal
                # to kernel_block_sizes[0]
                kernel_block_sizes.append([0])
        if block_sizes != [
                self.cache_config.block_size
        ] or kernel_block_sizes != [[self.cache_config.block_size]]:
            assert self.cache_config.cpu_offload_gb == 0, (
                "Cannot re-initialize the input batch when CPU weight "
                "offloading is enabled. See https://github.com/vllm-project/vllm/pull/18298 "  # noqa: E501
                "for more details.")
            self.input_batch = InputBatch(
                max_num_reqs=self.max_num_reqs,
                max_model_len=self.model_config.max_model_len,
                max_num_batched_tokens=self.max_num_tokens,
                device=self.device,
                pin_memory=self.pin_memory,
                vocab_size=self.model_config.get_vocab_size(),
                block_sizes=block_sizes,
                is_spec_decode=bool(self.vllm_config.speculative_config),
                logitsprocs=self.input_batch.logitsprocs,
                is_pooling_model=self.is_pooling_model,
                num_speculative_tokens=(
                    self.vllm_config.speculative_config.num_speculative_tokens
                    if self.vllm_config.speculative_config else 0),
                kernel_block_sizes=kernel_block_sizes,
            )

<<<<<<< HEAD
        return kernel_block_sizes

    def may_add_encoder_only_layers_to_kv_cache_config(self) -> None:
        """
        Add encoder-only layers to the KV cache config.
        """
        block_size = self.vllm_config.cache_config.block_size
        encoder_only_attn_specs: dict[AttentionSpec,
                                      list[str]] = defaultdict(list)
        attn_layers = get_layers_from_vllm_config(self.vllm_config, Attention)
        for layer_name, attn_module in attn_layers.items():
            if attn_module.attn_type == AttentionType.ENCODER_ONLY:
                attn_spec: AttentionSpec = EncoderOnlyAttentionSpec(
                    block_size=block_size,
                    num_kv_heads=attn_module.num_kv_heads,
                    head_size=attn_module.head_size,
                    dtype=self.kv_cache_dtype)
                encoder_only_attn_specs[attn_spec].append(layer_name)
                self.runner_only_attn_layers.add(layer_name)
        if len(encoder_only_attn_specs) > 0:
            assert len(
                encoder_only_attn_specs
            ) == 1, "Only support one encoder-only attention spec now"
            spec, layer_names = encoder_only_attn_specs.popitem()
            self.kv_cache_config.kv_cache_groups.append(
                KVCacheGroupSpec(layer_names=layer_names, kv_cache_spec=spec))

=======
>>>>>>> f708d919
    def initialize_attn_backend(self, kv_cache_config: KVCacheConfig) -> None:
        """
        Initialize the attention backends and attention metadata builders.
        """
        assert len(self.attn_groups) == 0, \
            "Attention backends are already initialized"

        class AttentionGroupKey(NamedTuple):
            attn_backend: type[AttentionBackend]
            kv_cache_spec: KVCacheSpec

        def get_attn_backends_for_group(
            kv_cache_group_spec: KVCacheGroupSpec,
        ) -> dict[AttentionGroupKey, list[str]]:
            layers = get_layers_from_vllm_config(
                self.vllm_config, AttentionLayerBase,
                kv_cache_group_spec.layer_names)
            attn_backends = {}
            attn_backend_layers = defaultdict(list)
            # Dedupe based on full class name; this is a bit safer than
            # using the class itself as the key because when we create dynamic
            # attention backend subclasses (e.g. ChunkedLocalAttention) unless
            # they are cached correctly, there will be different objects per
            # layer.
            for layer_name in kv_cache_group_spec.layer_names:
                attn_backend = layers[layer_name].get_attn_backend()
                full_cls_name = attn_backend.full_cls_name()
                layer_kv_cache_spec = kv_cache_group_spec.kv_cache_spec
                if isinstance(layer_kv_cache_spec, UniformTypeKVCacheSpecs):
                    layer_kv_cache_spec = layer_kv_cache_spec.kv_cache_specs[
                        layer_name]
                key = (full_cls_name, layer_kv_cache_spec)
                attn_backends[key] = AttentionGroupKey(attn_backend,
                                                       layer_kv_cache_spec)
                attn_backend_layers[key].append(layer_name)
            return {
                attn_backends[k]: v
                for k, v in attn_backend_layers.items()
            }

        def create_attn_groups(attn_backends_map: dict[AttentionBackend,
                                                       list[str]],
                               kv_cache_group_id: int) -> list[AttentionGroup]:
            attn_groups: list[AttentionGroup] = []
            for (attn_backend,
                 kv_cache_spec), layer_names in attn_backends_map.items():
                attn_metadata_builders = []
                attn_metadata_builders.append(attn_backend.get_builder_cls()(
                    kv_cache_spec,
                    layer_names,
                    self.vllm_config,
                    self.device,
                ))
                attn_group = AttentionGroup(attn_backend, layer_names,
                                            kv_cache_spec, kv_cache_group_id,
                                            attn_metadata_builders)
                attn_groups.append(attn_group)
            return attn_groups

        for i, kv_cache_group_spec in enumerate(
                kv_cache_config.kv_cache_groups):
            attn_backends = get_attn_backends_for_group(  # type: ignore
                kv_cache_group_spec)
            self.attn_groups.append(create_attn_groups(attn_backends, i))

        # Calculate reorder batch threshold (if needed)
        self.calculate_reorder_batch_threshold()

    def calculate_reorder_batch_threshold(self) -> None:
        """
        Check that if any backends reorder batches; that the reordering
        is compatible (e.g., decode threshold is the same)
        """
        for group in self._attn_group_iterator():
            attn_metadata_builder_i = group.get_metadata_builder()
            if hasattr(attn_metadata_builder_i,
                       "reorder_batch_threshold"):  # noqa
                # check that if any backends reorder batches; that the reordering
                # is compatible (e.g., decode threshold is the same)
                reorder_batch_threshold_i = (
                    attn_metadata_builder_i.reorder_batch_threshold)
                if reorder_batch_threshold_i is not None:  # noqa
                    if self.reorder_batch_threshold is not None:
                        if reorder_batch_threshold_i != \
                            self.reorder_batch_threshold:
                            raise ValueError(
                                f"Attention backend reorders decodes with "
                                f"threshold {reorder_batch_threshold_i} but other "
                                f"backend uses threshold "
                                f"{self.reorder_batch_threshold}")
                    else:
                        self.reorder_batch_threshold = reorder_batch_threshold_i  # noqa

    def get_kv_cache_spec(self) -> dict[str, KVCacheSpec]:
        """
        Generates the KVCacheSpec by parsing the kv cache format from each
        Attention module in the static forward context.
        Returns:
            KVCacheSpec: A dictionary mapping layer names to their KV cache
            format. Layers that do not need KV cache are not included.
        """

        if has_ec_transfer() and get_ec_transfer().is_producer:
            return {}

        block_size = self.vllm_config.cache_config.block_size
        use_mla = self.vllm_config.model_config.use_mla
        kv_cache_spec: dict[str, KVCacheSpec] = {}
        attn_layers = get_layers_from_vllm_config(self.vllm_config,
                                                  AttentionLayerBase)
        for layer_name, attn_module in attn_layers.items():
            if isinstance(attn_module, Attention):
                if (kv_tgt_layer :=
                        attn_module.kv_sharing_target_layer_name) is not None:
                    # The layer doesn't need its own KV cache and will use that of
                    # the target layer. We skip creating a KVCacheSpec for it, so
                    # that KV cache management logic will act as this layer does
                    # not exist, and doesn't allocate KV cache for the layer. This
                    # enables the memory saving of cross-layer kv sharing, allowing
                    # a given amount of memory to accommodate longer context lengths
                    # or enable more requests to be processed simultaneously.
                    self.shared_kv_cache_layers[layer_name] = kv_tgt_layer
                    continue

                # TODO: Support other attention modules, e.g., cross-attention
                # TODO(lucas): move the attention specs into the model layers like
                # the attention backends
                if attn_module.attn_type == AttentionType.DECODER:
                    kv_cache_spec[layer_name] = FullAttentionSpec(
                        block_size=block_size,
                        num_kv_heads=attn_module.num_kv_heads,
                        head_size=attn_module.head_size,
                        dtype=self.kv_cache_dtype)
                elif attn_module.attn_type in (AttentionType.ENCODER,
                                               AttentionType.ENCODER_ONLY):
                    # encoder-only attention does not need KV cache.
                    continue
                elif attn_module.attn_type == AttentionType.ENCODER_DECODER:
                    raise NotImplementedError
                else:
                    raise ValueError(
                        f"Unknown attention type: {attn_module.attn_type}")

            elif isinstance(attn_module, MLAAttention):
                if use_mla and not self.use_sparse:
                    kv_cache_spec[layer_name] = MLAAttentionSpec(
                        block_size=block_size,
                        num_kv_heads=1,
                        head_size=attn_module.head_size,
                        dtype=self.kv_cache_dtype,
                        cache_dtype_str=self.cache_config.cache_dtype)
                else:
                    # TODO(cmq): This is a hack way to fix deepseek kvcache when
                    # using DSA. Fix the spec in vLLM is a finnal way.
                    kv_cache_spec[layer_name] = FullAttentionSpec(
                        block_size=block_size,
                        num_kv_heads=1,
                        head_size=attn_module.head_size,
                        dtype=self.kv_cache_dtype)

        mamba_layers = get_layers_from_vllm_config(self.vllm_config, MambaBase)
        if len(mamba_layers) > 0:
            if (self.vllm_config.speculative_config is not None
                    and self.vllm_config.model_config.hf_config.model_type
                    not in ["qwen3_next"]):
                raise NotImplementedError(
                    "Mamba with speculative decoding is not supported yet.")
            if self.vllm_config.cache_config.enable_prefix_caching:
                raise NotImplementedError(
                    "Prefix caching is not supported for Mamba yet.")
            max_model_len = self.vllm_config.model_config.max_model_len

            page_size_padded = (
                self.vllm_config.cache_config.mamba_page_size_padded)

            # Set block_size to max_model_len, so that mamba model will always
            # have only one block in the KV cache.
            for layer_name, mamba_module in mamba_layers.items():
                kv_cache_spec[layer_name] = MambaSpec(
                    shapes=mamba_module.get_state_shape(),
                    dtypes=mamba_module.get_state_dtype(),
                    block_size=max_model_len,
                    page_size_padded=page_size_padded,
                    mamba_type=mamba_module.mamba_type,
                    num_speculative_blocks=(
                        self.speculative_config.num_speculative_tokens
                        if self.speculative_config else 0),
                )

        return kv_cache_spec

    def initialize_aclgraph_capture(self) -> None:
        min_ag_support = AttentionCGSupport.ALWAYS
        min_ag_builder_name = None

        for attn_group in self._attn_group_iterator():
            builder = attn_group.get_metadata_builder()
            graph_support = None
            if hasattr(builder, 'aclgraph_support'):
                graph_support = builder.aclgraph_support.value
                builder_aclgraph = builder.aclgraph_support
            else:
                graph_support = builder._cudagraph_support.value
                builder_aclgraph = builder._cudagraph_support
            if graph_support < min_ag_support.value:
                min_ag_support = builder_aclgraph
                min_ag_builder_name = builder.__class__.__name__

        # This is an imitation of compilation_config.splitting_ops_contain_attention()
        splitting_ops_contain_attention = (
            self.compilation_config.splitting_ops is not None
            and all(op in self.compilation_config.splitting_ops for op in [
                "vllm.mla_forward",
            ]))

        # Flexible resolve the aclgraph mode
        aclgraph_mode = self.compilation_config.cudagraph_mode
        # check graph for mixed batch is supported
        if aclgraph_mode.mixed_mode() == CUDAGraphMode.FULL \
            and min_ag_support != AttentionCGSupport.ALWAYS:
            msg = (f"ACLGraphMode.{aclgraph_mode.name} is not supported "
                   f"with {min_ag_builder_name} backend (support: "
                   f"{min_ag_support})")
            if min_ag_support == AttentionCGSupport.NEVER:
                # if not supported any full graphs, just raise it.
                msg += "; please try cudagraph_mode=PIECEWISE, and "\
                    "make sure compilation level is piecewise"
                raise ValueError(msg)

            # attempt to resolve the full graph related mode
            if splitting_ops_contain_attention:
                msg += "; setting cudagraph_mode=FULL_AND_PIECEWISE"
                aclgraph_mode = self.compilation_config.cudagraph_mode = (
                    CUDAGraphMode.FULL_AND_PIECEWISE)
            else:
                msg += "; setting cudagraph_mode=FULL_DECODE_ONLY"
                aclgraph_mode = self.compilation_config.cudagraph_mode = (
                    CUDAGraphMode.FULL_DECODE_ONLY)
            logger.warning(msg)

        # double check that we can support full graph if they are requested
        # even after automatic downgrades
        if aclgraph_mode.has_full_cudagraphs() \
            and min_ag_support == AttentionCGSupport.NEVER:
            raise ValueError(f"CUDAGraphMode.{aclgraph_mode.name} is not "
                             f"supported with {min_ag_builder_name} backend ("
                             f"support:{min_ag_support}) "
                             "; please try cudagraph_mode=PIECEWISE, "
                             "and make sure compilation level is piecewise")

        if (aclgraph_mode.decode_mode() == CUDAGraphMode.FULL
                and aclgraph_mode.separate_routine()
                and self.uniform_decode_query_len > 1):
            self.compilation_config.adjust_cudagraph_sizes_for_spec_decode(
                self.uniform_decode_query_len,
                self.parallel_config.tensor_parallel_size)
            capture_sizes = self.compilation_config.cudagraph_capture_sizes
            self.cudagraph_batch_sizes = (capture_sizes
                                          if capture_sizes is not None else [])

        # NOTE: Since aclgraph_batch_sizes cannot be determined until here,
        # we set the graph params right before initializing the keys.
        set_graph_params(self.cudagraph_batch_sizes)
        if self.speculative_config:
            set_mtp_graph_params(self.cudagraph_batch_sizes)

        self.cudagraph_dispatcher.initialize_cudagraph_keys(
            self.compilation_config.cudagraph_mode,
            self.uniform_decode_query_len)

    def _capture_aclgraphs(self, compilation_cases: list[int],
                           aclgraph_runtime_mode: CUDAGraphMode,
                           uniform_decode: bool):
        assert aclgraph_runtime_mode != CUDAGraphMode.NONE and \
            aclgraph_runtime_mode in [CUDAGraphMode.FULL,
                                      CUDAGraphMode.PIECEWISE]

        # Only rank 0 should print progress bar during capture
        if is_global_first_rank():
            logger.info(
                "Starting to capture ACL graphs for cases: %s, "
                "mode: %s, uniform_decode: %s", compilation_cases,
                aclgraph_runtime_mode.name, uniform_decode)
            compilation_cases = tqdm(
                compilation_cases,
                disable=not self.load_config.use_tqdm_on_load,
                desc="Capturing ACL graphs ({}, {})".format(
                    "decode" if uniform_decode else "mixed prefill-decode",
                    aclgraph_runtime_mode.name))

        force_attention = (aclgraph_runtime_mode == CUDAGraphMode.FULL)
        # When the kv cache spec is empty, PiecewiseBackend is not initialized, and
        # compilation_case=1 will cause the dynamic shape position to be incorrectly derived.
        if not self.get_kv_cache_spec():
            self._dummy_run(2,
                            aclgraph_runtime_mode=CUDAGraphMode.NONE,
                            force_attention=force_attention,
                            uniform_decode=uniform_decode)
        # We skip EPLB here since we don't want to record dummy metrics
        for num_tokens in compilation_cases:
            for _ in range(self.compilation_config.cudagraph_num_of_warmups):
                # Use CUDAGraphRuntimeStyle.NONE (default) for warmup.
                # But be careful, warm up with `NONE`is orthogonal to
                # if we want to warm up attention or not. This is
                # different from the case where `FULL` implies capture
                # attention while `PIECEWISE` implies no attention.
                self._dummy_run(num_tokens,
                                aclgraph_runtime_mode=CUDAGraphMode.NONE,
                                force_attention=force_attention,
                                uniform_decode=uniform_decode)
            self._dummy_run(num_tokens,
                            aclgraph_runtime_mode=aclgraph_runtime_mode,
                            force_attention=force_attention,
                            uniform_decode=uniform_decode)

    def _capture_model(self):
        if not self.use_aclgraph:
            logger.warning(
                "Skipping ACL graph capture. To turn on ACL graph capture, "
                "ensure `aclraph_mode` was not manually set to `NONE`")
            return
        else:
            self.initialize_aclgraph_capture()

        set_cudagraph_capturing_enabled(True)
        # Trigger ACL graph capture for specific shapes.
        # Capture the large shapes first so that the smaller shapes
        # can reuse the memory pool allocated for the large shapes.
        with graph_capture(device=self.device):
            aclgraph_mode = self.compilation_config.cudagraph_mode
            if aclgraph_mode.mixed_mode() != CUDAGraphMode.NONE:
                aclgraph_runtime_mode = aclgraph_mode.mixed_mode()

                # make sure we capture the largest batch size first
                compilation_cases = list(reversed(self.cudagraph_batch_sizes))

                try:
                    self._capture_aclgraphs(
                        compilation_cases,
                        aclgraph_runtime_mode=aclgraph_runtime_mode,
                        uniform_decode=False)
                except Exception as e:
                    error_msg = str(e)
                    error_code = '0x7020023'
                    pattern = r'retCode=([^,\s\.]+)'
                    match = re.search(pattern, error_msg)
                    if match:
                        retCode = match.group(1)
                    # Determine whether the error message is caused by stream capture failure.
                    if match and retCode == error_code:
                        logger.error(
                            f"ACLgraph sizes capture fail: {type(e).__name__}:\n"
                            "ACLgraph has insufficient available streams to capture the configured number of sizes. "
                            "Please verify both the availability of adequate streams and the appropriateness of the configured size count.\n\n"
                            "Recommended solutions:\n"
                            "1. Manually configure the compilation_config parameter "
                            "with a reduced set of sizes: '{\"cudagraph_capture_sizes\":[size1, size2, size3, ...]}'.\n"
                            "2. Utilize ACLgraph's full graph mode as an alternative to the piece-wise approach.\n\n"
                            f"{str(e)}")
                    raise

            if aclgraph_mode.decode_mode() == CUDAGraphMode.FULL and \
                aclgraph_mode.separate_routine():
                max_num_tokens = self.scheduler_config.max_num_seqs * \
                        self.uniform_decode_query_len
                decode_cudagraph_batch_sizes = [
                    x for x in self.cudagraph_batch_sizes if
                    x <= max_num_tokens and x >= self.uniform_decode_query_len
                ]
                compilation_cases_decode = list(
                    reversed(decode_cudagraph_batch_sizes))
                self._capture_aclgraphs(
                    compilation_cases=compilation_cases_decode,
                    aclgraph_runtime_mode=CUDAGraphMode.FULL,
                    uniform_decode=True)

        # Disable aclgraph capturing globally, so any unexpected aclgraph
        # capturing will be detected and raise an error after here.
        # Note: We don't put it into graph_capture context manager because
        # we may doing lazy capturing in future that still allows capturing
        # after here.
        set_cudagraph_capturing_enabled(False)

    def capture_model(self) -> None:

        compilation_counter.num_gpu_runner_capture_triggers += 1

        start_time = time.perf_counter()
        start_free_npu_memory = torch.npu.mem_get_info()[0]

        self._capture_model()

        end_time = time.perf_counter()
        end_free_npu_memory = torch.npu.mem_get_info()[0]
        elapsed_time = end_time - start_time
        npu_graph_size = start_free_npu_memory - end_free_npu_memory
        # This usually takes 5~20 seconds.
        logger.info("Graph capturing finished in %.0f secs, took %.2f GiB",
                    elapsed_time, npu_graph_size / (1 << 30))

    def _update_tokens_for_pcp(self, tokens):
        num_reqs = self.input_batch.num_reqs
        self.num_pcp_pads = self.num_pcp_pads[:num_reqs]
        tokens = np.array(tokens, dtype=np.int32)
        num_decode_reqs = sum(
            self.input_batch.num_computed_tokens_cpu[:num_reqs] >=
            self.input_batch.num_prompt_tokens[:num_reqs])
        num_decode_tokens = sum(tokens[:num_decode_reqs])
        num_padded_scheduled_tokens = np.ceil(
            tokens /
            (2 * self.pcp_size)).astype(np.int32) * (2 * self.pcp_size)
        num_padded_scheduled_tokens[:num_decode_reqs] = (
            tokens[:num_decode_reqs] * self.pcp_size)
        self.num_pcp_pads = num_padded_scheduled_tokens - tokens
        cu_padded_tokens, pcp_padded_arange = \
            self._get_cumsum_and_arange(num_padded_scheduled_tokens)
        unpad_mask = torch.from_numpy(
            pcp_padded_arange < np.repeat(tokens, num_padded_scheduled_tokens))
        unpad_mask_decode = unpad_mask[:num_decode_tokens * self.pcp_size]
        unpad_mask_decode = unpad_mask_decode.reshape([-1, self.pcp_size])
        unpad_mask_decode[:, 0] = True
        unpad_mask_decode[:, 1:] = False

        pcp_tokens = num_padded_scheduled_tokens // self.pcp_size
        pcp_chunk_sizes = (pcp_tokens // 2).clip(min=1)
        pcp_chunk_sizes[:num_decode_reqs] = pcp_tokens[:num_decode_reqs]
        _, pcp_arange = self._get_cumsum_and_arange(pcp_tokens)
        _, pcp_chunk_arange = self._get_cumsum_and_arange(pcp_chunk_sizes)
        pcp_head_chunk_mask = pcp_arange < np.repeat(pcp_chunk_sizes,
                                                     pcp_tokens)

        def get_current_rank_positions(cu_tokens, rank):
            positions_start_loc = np.zeros_like(cu_tokens)
            positions_start_loc[1:] = cu_tokens[:-1]
            positions = np.zeros(len(pcp_head_chunk_mask), dtype=np.int32)
            head_start_loc = positions_start_loc + rank * pcp_chunk_sizes
            tail_start_loc = positions_start_loc + \
                (2 * self.pcp_size - rank - 1) * pcp_chunk_sizes
            positions[pcp_head_chunk_mask] = pcp_chunk_arange + \
                np.repeat(head_start_loc, pcp_chunk_sizes)
            # Decode reqs do not have tail chunks.
            positions[~pcp_head_chunk_mask] = \
                pcp_chunk_arange[num_decode_tokens:] + \
                np.repeat(tail_start_loc, pcp_chunk_sizes)[num_decode_tokens:]
            return positions

        positions = get_current_rank_positions(
            np.zeros(num_reqs, dtype=np.int32), self.pcp_rank)
        # Decode tokens are duplicate and their positions always be 0.
        if num_decode_reqs > 0:
            positions[:num_decode_tokens] = self._get_cumsum_and_arange(
                tokens[:num_decode_reqs])[1]

        all_positions = [
            get_current_rank_positions(cu_padded_tokens, rank_i)
            for rank_i in range(self.pcp_size)
        ]
        all_positions_tensor = torch.from_numpy(np.concatenate(all_positions))
        self.pcp_allgather_restore_idx[:all_positions_tensor.shape[0]].copy_(
            all_positions_tensor.float().argsort().long(), non_blocking=True)
        return pcp_tokens, positions, unpad_mask

    def _get_cp_local_seq_lens(
        self,
        seq_lens: torch.Tensor,
        pcp_world_size: int = 1,
        dcp_world_size: int = 1,
        cp_kv_cache_interleave_size: int = 1,
    ) -> torch.Tensor:
        """While using pcp or dcp, kv_cache size stored on each rank may be different,
        use this function to calculate split decode seq_lens of each (p/d)cp rank.
        """
        num_requests = seq_lens.size(0)
        total_world_size = pcp_world_size * dcp_world_size
        seq_lens_tiled = seq_lens.unsqueeze(-1).repeat(1, total_world_size)
        rank_offsets = (torch.arange(total_world_size,
                                     dtype=torch.int32).unsqueeze(0).repeat(
                                         num_requests, 1))
        base = (seq_lens_tiled // cp_kv_cache_interleave_size //
                total_world_size * cp_kv_cache_interleave_size)
        remainder = seq_lens_tiled - base * total_world_size
        remainder = torch.clip(
            remainder - rank_offsets * cp_kv_cache_interleave_size,
            0,
            cp_kv_cache_interleave_size,
        )
        dcp_local_seq_lens = (base + remainder).reshape(
            [-1, pcp_world_size, dcp_world_size])
        return dcp_local_seq_lens

    def _generate_pcp_metadata(self, total_num_scheduled_tokens):
        # In dummy run num_reqs == 0, update it from seq_lens
        num_reqs = self.input_batch.num_reqs or self.query_lens.size(0)
        num_decodes = sum(self.input_batch.num_computed_tokens_cpu[:num_reqs]
                          >= self.input_batch.num_prompt_tokens[:num_reqs])
        num_actual_tokens_pcp_padded = total_num_scheduled_tokens * self.pcp_size
        self.num_actual_tokens_pcp_padded = num_actual_tokens_pcp_padded
        long_seq_metadata = None
        if self.pcp_size * self.dcp_size > 1:
            decode_context_lens = self.input_batch.num_tokens[:num_decodes]
            prefill_context_lens = self.input_batch.num_computed_tokens_cpu[
                num_decodes:num_reqs]
            context_lens = np.concatenate(
                [decode_context_lens, prefill_context_lens])
            num_computed_tokens_of_pcp_dcp = torch.zeros(
                [
                    num_reqs * self.decode_threshold, self.pcp_size,
                    self.dcp_size
                ],
                dtype=torch.int32,
            )
            # For pcp + spec decode, we flatten seq_lens
            # to avoid irregular spec_attn_mask shape
            for decode_idx in range(self.decode_threshold):
                num_computed_tokens_of_pcp_dcp[
                    self.decode_threshold - 1 - decode_idx::self.decode_threshold] = \
                    self._get_cp_local_seq_lens(
                        torch.tensor(context_lens),
                        self.pcp_size,
                        self.dcp_size,
                        self.parallel_config.cp_kv_cache_interleave_size,
                    )
            long_seq_metadata = AscendPrefillContextParallelMetadata(
                num_actual_tokens_pcp_padded=num_actual_tokens_pcp_padded,
                num_computed_tokens_of_pcp_dcp=num_computed_tokens_of_pcp_dcp.
                numpy())
            if self.pcp_size > 1:
                q_head_idx, q_tail_idx = [], []
                kv_with_q_head_nomask_idx, kv_with_q_head_mask_idx = [], []
                kv_with_q_tail_nomask_idx, kv_with_q_tail_mask_idx = [], []
                chunk_seqlens = []
                kv_with_q_head_nomask_seqlens, kv_with_q_tail_nomask_seqlens = [], []
                q_req_offset = 0
                kv_req_offset = 0
                q_head_chunk_id = self.pcp_rank
                q_tail_chunk_id = self.pcp_size * 2 - 1 - self.pcp_rank
                for i, seq_len in enumerate(self.query_lens):
                    if i < num_decodes:
                        continue
                    chunk_len = seq_len // 2
                    chunk_seqlens.append(chunk_len)
                    q_head_idx.extend(
                        list(range(q_req_offset, q_req_offset + chunk_len)))
                    kv_with_q_head_nomask_idx.extend(
                        list(
                            range(kv_req_offset, kv_req_offset +
                                  chunk_len * q_head_chunk_id)))
                    kv_with_q_head_mask_idx.extend(
                        list(
                            range(
                                kv_req_offset + chunk_len * q_head_chunk_id,
                                kv_req_offset + chunk_len *
                                (q_head_chunk_id + 1))))
                    kv_with_q_head_nomask_seqlens.append(chunk_len *
                                                         q_head_chunk_id)

                    q_tail_idx.extend(
                        list(
                            range(q_req_offset + chunk_len,
                                  q_req_offset + chunk_len * 2)))
                    kv_with_q_tail_nomask_idx.extend(
                        list(
                            range(kv_req_offset, kv_req_offset +
                                  chunk_len * q_tail_chunk_id)))
                    kv_with_q_tail_mask_idx.extend(
                        list(
                            range(
                                kv_req_offset + chunk_len * q_tail_chunk_id,
                                kv_req_offset + chunk_len *
                                (q_tail_chunk_id + 1))))
                    kv_with_q_tail_nomask_seqlens.append(chunk_len *
                                                         q_tail_chunk_id)

                    q_req_offset += seq_len
                    kv_req_offset += seq_len * self.pcp_size

                # Convert lists to tensors and move to device
                def _list_to_tensor(lst, device, dtype=torch.int32):
                    tensor_npu = torch.zeros(len(lst),
                                             dtype=dtype,
                                             device=device)
                    tensor_npu.copy_(torch.tensor(lst, dtype=dtype),
                                     non_blocking=True)
                    return tensor_npu

                q_head_idx_tensor = _list_to_tensor(q_head_idx, self.device)
                q_tail_idx_tensor = _list_to_tensor(q_tail_idx, self.device)
                self.q_head_idx_tensor = q_head_idx_tensor
                self.q_tail_idx_tensor = q_tail_idx_tensor

                q_full_idx = torch.cat([q_head_idx_tensor, q_tail_idx_tensor])
                q_full_idx = q_full_idx.to(torch.float32).argsort().to(
                    torch.int32)
                self.q_full_idx = q_full_idx

                self.kv_idx_names = {
                    'kv_with_q_head_nomask_idx_tensor':
                    kv_with_q_head_nomask_idx,
                    'kv_with_q_head_mask_idx_tensor': kv_with_q_head_mask_idx,
                    'kv_with_q_tail_nomask_idx_tensor':
                    kv_with_q_tail_nomask_idx,
                    'kv_with_q_tail_mask_idx_tensor': kv_with_q_tail_mask_idx
                }
                for key, value in self.kv_idx_names.items():
                    tensor_npu = _list_to_tensor(value, self.device)
                    self.kv_idx_names[key] = tensor_npu

                attn_mask_seqlens = torch.tensor(
                    [chunk_seqlens, chunk_seqlens], dtype=torch.int32)
                head_attn_nomask_seqlens = torch.tensor(
                    [chunk_seqlens, kv_with_q_head_nomask_seqlens],
                    dtype=torch.int32)
                tail_attn_nomask_seqlens = torch.tensor(
                    [chunk_seqlens, kv_with_q_tail_nomask_seqlens],
                    dtype=torch.int32)
                pcp_prefill_mask = self.attn_mask

                self.extra_long_seq_kwargs = {
                    'attn_mask_seqlens': attn_mask_seqlens,
                    'head_attn_nomask_seqlens': head_attn_nomask_seqlens,
                    'tail_attn_nomask_seqlens': tail_attn_nomask_seqlens,
                    'pcp_prefill_mask': pcp_prefill_mask
                }
                long_seq_metadata.pcp_allgather_restore_idx = self.pcp_allgather_restore_idx[:
                                                                                             num_actual_tokens_pcp_padded]
                long_seq_metadata.cp_kv_recover_idx_for_chunk = self.cp_kv_recover_idx_for_chunk
                long_seq_metadata.q_head_idx_tensor = self.q_head_idx_tensor
                long_seq_metadata.q_tail_idx_tensor = self.q_tail_idx_tensor
                long_seq_metadata.q_full_idx = self.q_full_idx
                long_seq_metadata.kv_with_q_head_nomask_idx_tensor = self.kv_idx_names[
                    'kv_with_q_head_nomask_idx_tensor']
                long_seq_metadata.kv_with_q_head_mask_idx_tensor = self.kv_idx_names[
                    'kv_with_q_head_mask_idx_tensor']
                long_seq_metadata.kv_with_q_tail_nomask_idx_tensor = self.kv_idx_names[
                    'kv_with_q_tail_nomask_idx_tensor']
                long_seq_metadata.kv_with_q_tail_mask_idx_tensor = self.kv_idx_names[
                    'kv_with_q_tail_mask_idx_tensor']
                long_seq_metadata.attn_mask_seqlens = self.extra_long_seq_kwargs[
                    'attn_mask_seqlens']
                long_seq_metadata.head_attn_nomask_seqlens = self.extra_long_seq_kwargs[
                    'head_attn_nomask_seqlens']
                long_seq_metadata.tail_attn_nomask_seqlens = self.extra_long_seq_kwargs[
                    'tail_attn_nomask_seqlens']
                long_seq_metadata.pcp_prefill_mask = self.extra_long_seq_kwargs[
                    'pcp_prefill_mask']
            self.long_seq_metadata = long_seq_metadata
        return long_seq_metadata

    def _generate_pcp_mtp_input(
        self,
        num_reqs: int,
        total_num_scheduled_tokens: int,
        num_scheduled_tokens: dict[str, int],
    ):
        """
        While pcp > 1, model inputs (input_ids, position, etc.) are split across pcp group,
        but mtp need to shift original input_ids before pcp splitting,
        so we record original input_ids here.
        """
        total_num_scheduled_tokens_pcp_full = total_num_scheduled_tokens
        num_scheduled_tokens_pcp_full = np.empty(num_reqs, dtype=np.int32)
        for i, req_id in enumerate(self.input_batch.req_ids):
            num_scheduled_tokens_pcp_full[i] = num_scheduled_tokens[req_id]
        req_indices_pcp_full = np.repeat(self.arange_np[:num_reqs],
                                         num_scheduled_tokens_pcp_full)
        cu_num_tokens_pcp_full = np.cumsum(num_scheduled_tokens_pcp_full)
        self.query_start_loc_pcp_full.np[0] = 0
        self.query_start_loc_pcp_full.np[1:num_reqs +
                                         1] = cu_num_tokens_pcp_full
        self.query_start_loc_pcp_full.np[num_reqs + 1:].fill(-1)
        cumsums_offsets_pcp_full = np.repeat(
            cu_num_tokens_pcp_full - num_scheduled_tokens_pcp_full,
            num_scheduled_tokens_pcp_full)
        arange_pcp_full = self.arange_np[:
                                         total_num_scheduled_tokens_pcp_full] - cumsums_offsets_pcp_full
        positions_pcp_full_np = self.positions_pcp_full_np[:
                                                           total_num_scheduled_tokens_pcp_full]
        np.add(self.input_batch.num_computed_tokens_cpu[req_indices_pcp_full],
               arange_pcp_full,
               out=positions_pcp_full_np)
        token_indices_pcp_full = (
            positions_pcp_full_np +
            req_indices_pcp_full * self.input_batch.token_ids_cpu.shape[1])
        torch.index_select(self.input_batch.token_ids_cpu_tensor.flatten(),
                           0,
                           torch.from_numpy(token_indices_pcp_full),
                           out=self.input_ids_pcp_full.
                           cpu[:total_num_scheduled_tokens_pcp_full])
        self.query_start_loc_pcp_full.copy_to_gpu()
        self.input_ids_pcp_full.gpu[:total_num_scheduled_tokens_pcp_full].copy_(
            self.input_ids_pcp_full.cpu[:total_num_scheduled_tokens_pcp_full],
            non_blocking=True,
        )
<<<<<<< HEAD
        self.input_ids_pcp_full[:total_num_scheduled_tokens_pcp_full].copy_(
            self.input_ids_pcp_full_cpu[:total_num_scheduled_tokens_pcp_full],
            non_blocking=True,
        )

    def use_uniform_kv_cache(
        self,
        attn_groups: list[list[AttentionGroup]],
        cache_dtype: CacheDType,
    ) -> bool:
        """
        Determines whether a uniform KV layout should be used.
        A uniform layout means all layers KV caches will share the same
        underlying tensor, where for a given block number, the respective
        KV data for all layers will be contiguous.
        This will allow efficient KV transfer of per-block KV data for all
        layers at once.
        Note this layout will only be applied given 3 conditions:
        1. The KV Cache config contains just a single group where all layers
            have the same page size.
        2. A KV connector is configured, and the KV connector instance prefers
            to use this layout (prefer_cross_layer_blocks() returns True)
        2. The flash attention backend supports this layout
            (get_kv_cache_stride_order(True) includes a placement for a
            num_layers dimension)

        Note that the actual placement of the num_layers dimensions
        in the unified layers tensors will be determined by the attention
        backend.
        Thus, the layers KV data may still not be contiguous per block
        if the attention backend does not support it.

        Args:
            attn_groups: The list of attention groups for this model
            cache_dtype: The KV cache dtype
        Returns:
            True if we should use a uniform KV cache layout.
        """

        if not has_kv_transfer_group():
            return False
        if not get_kv_transfer_group().prefer_cross_layer_blocks:
            return False

        if len(attn_groups) != 1 or len(attn_groups[0]) != 1:
            return False

        attn_group = attn_groups[0][0]
        kv_cache_spec = attn_group.kv_cache_spec
        if not isinstance(kv_cache_spec, AttentionSpec):
            return False

        attn_backend = attn_group.backend
        kv_cache_shape = attn_backend.get_kv_cache_shape(
            1234,
            kv_cache_spec.block_size,
            kv_cache_spec.num_kv_heads,
            kv_cache_spec.head_size,
            cache_dtype_str=cache_dtype,
        )

        # `kv_cache_stride_order` indicates the permutation that gets
        # us from `get_kv_cache_shape` to the actual memory layout we want.
        # If an exception occurs, the subsequent allocate_uniform_kv_caches
        # cannot be completed smoothly, so return False directly.
        try:
            kv_cache_stride_order = attn_backend.get_kv_cache_stride_order(
                include_num_layers_dimension=True)
        except (AttributeError, NotImplementedError):
            return False

        # check that attention backend include a layers dimension
        return len(kv_cache_stride_order) == len(kv_cache_shape) + 1

    def allocate_uniform_kv_caches(
        self,
        kv_cache_config: KVCacheConfig,
        attn_groups: list[list[AttentionGroup]],
        cache_dtype: CacheDType,
        device: torch.device,
        kernel_block_sizes: list[int],
    ) -> tuple[dict[str, torch.Tensor], torch.Tensor, torch.Tensor,
               type[AttentionBackend]]:
        """
        Initializes and reshapes KV caches for the simple case where all
        layers have the same layout.

        This function assumes use_uniform_kv_cache() returned True.

        Args:
            kv_cache_config: The KV cache config
            attn_groups: The list of attention groups for this model
            cache_dtype: The KV cache dtype
            device: The torch device to allocate on.
            kernel_block_sizes: The kernel block sizes for each KV cache group.
        Returns:
            A tuple (kv_caches, cross_layers_kv_cache, attn_backend) where:
                kv_caches is a dict mapping between layer names to their
                    corresponding memory buffer for KV cache.
                cross_layers_kv_cache is the cross layers kv cache tensor
                attn_backend is the attention backend matching this tensor
        """
        attn_group = attn_groups[0][0]
        kv_cache_spec = attn_group.kv_cache_spec
        assert isinstance(kv_cache_spec, AttentionSpec)

        tensor_sizes = set(
            kv_cache_tensor.size
            for kv_cache_tensor in kv_cache_config.kv_cache_tensors)
        assert len(tensor_sizes) == 1
        tensor_size = tensor_sizes.pop()

        page_size = kv_cache_spec.page_size_bytes
        assert tensor_size % page_size == 0
        num_blocks = tensor_size // page_size
        num_layers = len(kv_cache_config.kv_cache_tensors)
        total_size = tensor_size * num_layers

        assert len(kernel_block_sizes) == 1
        kernel_block_size = kernel_block_sizes[0]
        num_blocks_per_kv_block = kv_cache_spec.block_size // kernel_block_size
        kernel_num_blocks = num_blocks * num_blocks_per_kv_block

        attn_backend = attn_group.backend
        kv_cache_shape = attn_backend.get_kv_cache_shape(
            kernel_num_blocks,
            kernel_block_size,
            kv_cache_spec.num_kv_heads,
            kv_cache_spec.head_size,
            cache_dtype_str=cache_dtype,
        )

        # prepend a num_layers dimension into the shape
        kv_cache_shape = (num_layers, ) + kv_cache_shape

        try:
            kv_cache_stride_order = attn_backend.get_kv_cache_stride_order(
                include_num_layers_dimension=True)
            assert len(kv_cache_stride_order) == len(kv_cache_shape)
        except (AttributeError, NotImplementedError):
            kv_cache_stride_order = tuple(range(len(kv_cache_shape)))
        if not self.model_config.is_deepseek_mla:
            new_kv_cache_shape = tuple(kv_cache_shape[i]
                                       for i in kv_cache_stride_order
                                       if kv_cache_shape[i] != 2)
        else:
            new_kv_cache_shape_list = [
                kv_cache_shape[i] for i in kv_cache_stride_order
            ]
            new_kv_cache_shape_list[-1] = new_kv_cache_shape_list[-1] // 2
            new_kv_cache_shape = tuple(new_kv_cache_shape_list)
        logger.info("Allocating a cross layer KV cache of shape %s",
                    new_kv_cache_shape)

        # allocate two contiguous buffer for all layers
        cross_layers_k_cache = (torch.zeros(
            total_size // 2, dtype=torch.int8,
            device=device).view(kv_cache_spec.dtype).view(new_kv_cache_shape))
        cross_layers_v_cache = (torch.zeros(
            total_size // 2, dtype=torch.int8,
            device=device).view(kv_cache_spec.dtype).view(new_kv_cache_shape))

        if not self.model_config.is_deepseek_mla:
            # Maintain original KV shape view.
            inv_order = [
                kv_cache_stride_order.index(i)
                for i in range(len(kv_cache_stride_order))
                if kv_cache_shape[i] != 2
            ]
            if len(new_kv_cache_shape) != len(kv_cache_shape):
                inv_order = [i - 1 if i > 1 else i for i in inv_order]
        else:
            inv_order = [
                kv_cache_stride_order.index(i)
                for i in range(len(kv_cache_stride_order))
            ]

        permuted_k_cache = cross_layers_k_cache.permute(*inv_order)
        permuted_v_cache = cross_layers_v_cache.permute(*inv_order)
        kv_caches = {}
        for i, kv_cache_tensor in enumerate(kv_cache_config.kv_cache_tensors):
            tensor = (permuted_k_cache[i], permuted_v_cache[i])
            for layer_name in kv_cache_tensor.shared_by:
                kv_caches[layer_name] = tensor

        return kv_caches, cross_layers_k_cache, cross_layers_v_cache, attn_backend
=======


@contextmanager
def _torch_cuda_wrapper():

    class _EventPlaceholder:

        def __init__(self, *args, **kwargs) -> None:
            self.record = lambda: None
            self.synchronize = lambda: None

    class _StreamPlaceholder:

        def __init__(self, *args, **kwargs) -> None:
            pass

    try:
        # replace cuda APIs with xpu APIs, this should work by default
        torch.cuda.Event = _EventPlaceholder
        torch.cuda.Stream = torch.npu.Stream
        torch.cuda.default_stream = torch.npu.default_stream
        torch.cuda.current_stream = torch.npu.current_stream
        torch.cuda.stream = torch.npu.stream
        yield
    except Exception:
        torch.cuda.Event = _EventPlaceholder
        torch.cuda.Stream = _StreamPlaceholder
        torch.cuda.default_stream = _StreamPlaceholder
        torch.cuda.current_stream = _StreamPlaceholder
        torch.cuda.stream = _StreamPlaceholder
    finally:
        # if anything goes wrong, just patch it with a placeholder
        torch.cuda.Event = _EventPlaceholder
        torch.cuda.Stream = torch.cuda.Stream
        torch.cuda.default_stream = torch.npu.default_stream
        torch.cuda.current_stream = torch.npu.current_stream
        torch.cuda.stream = torch.npu.stream
>>>>>>> f708d919
<|MERGE_RESOLUTION|>--- conflicted
+++ resolved
@@ -221,17 +221,9 @@
         else:
             self.prefetch_stream = None
         self.sampler = AscendSampler()
-<<<<<<< HEAD
-        self.reorder_batch_threshold: Optional[int] = None
-
-        # Lazy initialization, these will be set after __init__
-        self.kv_caches: List[torch.Tensor] = []
+        
         self.cross_layers_kv_cache: torch.Tensor | None = None
         self.cross_layers_attn_backend: type[AttentionBackend] | None = None
-        self.attn_groups: list[list[AttentionGroup]] = []
-        self.encoder_cache: Dict[str, torch.Tensor] = {}
-=======
->>>>>>> f708d919
         self.attn_mask = None
         self.attn_state = None
 
@@ -2797,36 +2789,8 @@
                 kernel_block_sizes=kernel_block_sizes,
             )
 
-<<<<<<< HEAD
         return kernel_block_sizes
 
-    def may_add_encoder_only_layers_to_kv_cache_config(self) -> None:
-        """
-        Add encoder-only layers to the KV cache config.
-        """
-        block_size = self.vllm_config.cache_config.block_size
-        encoder_only_attn_specs: dict[AttentionSpec,
-                                      list[str]] = defaultdict(list)
-        attn_layers = get_layers_from_vllm_config(self.vllm_config, Attention)
-        for layer_name, attn_module in attn_layers.items():
-            if attn_module.attn_type == AttentionType.ENCODER_ONLY:
-                attn_spec: AttentionSpec = EncoderOnlyAttentionSpec(
-                    block_size=block_size,
-                    num_kv_heads=attn_module.num_kv_heads,
-                    head_size=attn_module.head_size,
-                    dtype=self.kv_cache_dtype)
-                encoder_only_attn_specs[attn_spec].append(layer_name)
-                self.runner_only_attn_layers.add(layer_name)
-        if len(encoder_only_attn_specs) > 0:
-            assert len(
-                encoder_only_attn_specs
-            ) == 1, "Only support one encoder-only attention spec now"
-            spec, layer_names = encoder_only_attn_specs.popitem()
-            self.kv_cache_config.kv_cache_groups.append(
-                KVCacheGroupSpec(layer_names=layer_names, kv_cache_spec=spec))
-
-=======
->>>>>>> f708d919
     def initialize_attn_backend(self, kv_cache_config: KVCacheConfig) -> None:
         """
         Initialize the attention backends and attention metadata builders.
@@ -3520,11 +3484,6 @@
             self.input_ids_pcp_full.cpu[:total_num_scheduled_tokens_pcp_full],
             non_blocking=True,
         )
-<<<<<<< HEAD
-        self.input_ids_pcp_full[:total_num_scheduled_tokens_pcp_full].copy_(
-            self.input_ids_pcp_full_cpu[:total_num_scheduled_tokens_pcp_full],
-            non_blocking=True,
-        )
 
     def use_uniform_kv_cache(
         self,
@@ -3707,8 +3666,6 @@
                 kv_caches[layer_name] = tensor
 
         return kv_caches, cross_layers_k_cache, cross_layers_v_cache, attn_backend
-=======
-
 
 @contextmanager
 def _torch_cuda_wrapper():
@@ -3744,5 +3701,4 @@
         torch.cuda.Stream = torch.cuda.Stream
         torch.cuda.default_stream = torch.npu.default_stream
         torch.cuda.current_stream = torch.npu.current_stream
-        torch.cuda.stream = torch.npu.stream
->>>>>>> f708d919
+        torch.cuda.stream = torch.npu.stream