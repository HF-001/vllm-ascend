--- conflicted
+++ resolved
@@ -1806,17 +1806,12 @@
         if self.pcp_size > 1:
             # while pcp > 1, we need the original num_scheduled_tokens before split
             # to calculate discard_requests_mask
-<<<<<<< HEAD
-            original_seq_lens_np = self.input_batch.num_computed_tokens_cpu[:num_reqs] + np.array(
-                list(scheduler_output.num_scheduled_tokens.values()))
-=======
             tokens_original = [
                 scheduler_output.num_scheduled_tokens[i] for i in req_ids
             ]
             original_seq_lens_np = (
                 self.input_batch.num_computed_tokens_cpu[:num_reqs] +
                 np.array(tokens_original, dtype=np.int32))
->>>>>>> fae1c59a
             discard_requests_mask = original_seq_lens_np < num_tokens_np
         else:
             discard_requests_mask = self.seq_lens_np[:num_reqs] < num_tokens_np
@@ -4891,15 +4886,9 @@
                     "tail_attn_nomask_seqlens": tail_attn_nomask_seqlens,
                     "pcp_prefill_mask": pcp_prefill_mask,
                 }
-<<<<<<< HEAD
-                long_seq_metadata.pcp_allgather_restore_idx = (
-                    self.
-                    pcp_allgather_restore_idx[:num_actual_tokens_pcp_padded])
-=======
                 long_seq_metadata.pcp_allgather_restore_idx = self.pcp_allgather_restore_idx[:
                                                                                              num_actual_tokens_pcp_padded]
                 long_seq_metadata.cp_kv_recover_idx_for_chunk = self.cp_kv_recover_idx_for_chunk
->>>>>>> fae1c59a
                 long_seq_metadata.q_head_idx_tensor = self.q_head_idx_tensor
                 long_seq_metadata.q_tail_idx_tensor = self.q_tail_idx_tensor
                 long_seq_metadata.q_full_idx = self.q_full_idx
